--- conflicted
+++ resolved
@@ -76,12 +76,8 @@
       args:
         CUDAARCHS: "${CUDAARCHS:-ALL}"
         PARALLEL_LEVEL: "${PARALLEL_LEVEL:-4}"
-<<<<<<< HEAD
+        NVCC_APPEND_FLAGS: "${NVCC_APPEND_FLAGS:-}"
         RAPIDS_VERSION: "${RAPIDS_VERSION:-22.06.00}"
-=======
-        NVCC_APPEND_FLAGS: "${NVCC_APPEND_FLAGS:-}"
-        RAPIDS_VERSION: "${RAPIDS_VERSION:-22.02.00}"
->>>>>>> e142ed79
         SCCACHE_REGION: "${SCCACHE_REGION:-us-west-2}"
         SCCACHE_BUCKET: "${SCCACHE_BUCKET:-node-rapids-sccache}"
         SCCACHE_IDLE_TIMEOUT: "${SCCACHE_IDLE_TIMEOUT:-32768}"
