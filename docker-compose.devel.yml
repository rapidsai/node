--- conflicted
+++ resolved
@@ -58,16 +58,9 @@
       <<: *base_build_settings
       dockerfile: dev/dockerfiles/devel/main.Dockerfile
       args:
-<<<<<<< HEAD
-        NODE_VERSION: ${NODE_VERSION:-16.10.0}
-        AMD64_BASE: ${AMD64_BASE:-nvidia/cudagl:11.4.2-devel-ubuntu20.04}
+        NODE_VERSION: ${NODE_VERSION:-16.13.0}
+        AMD64_BASE: ${AMD64_BASE:-gpuci/cuda:11.5.0-devel-ubuntu20.04}
         ARM64_BASE: ${ARM64_BASE:-nvcr.io/nvidia/l4t-cuda:10.2.460-runtime}
-=======
-        NODE_VERSION: ${NODE_VERSION:-16.13.0}
-        ADDITIONAL_GROUPS: "${ARCH_USER_GROUPS:-}"
-        FROM_IMAGE: ${ARCH_BASE_IMAGE:-}
-        FROM_IMAGE_DEFAULT: gpuci/cuda:${CUDA_VERSION:-11.5.0}-devel-${LINUX_VERSION:-ubuntu20.04}
->>>>>>> f7028617
         SCCACHE_REGION: "${SCCACHE_REGION:-}"
         SCCACHE_BUCKET: "${SCCACHE_BUCKET:-}"
         SCCACHE_IDLE_TIMEOUT: "${SCCACHE_IDLE_TIMEOUT:-}"
