#!/usr/bin/env bash

set -Eeo pipefail
# set -x

if [ -d node_modules/esm/node_modules/.cache ]; then
    find node_modules -name .cache -type d -exec rm -rf "{}" +
fi;

fuzzy-find() {
    (
        for p in ${@}; do
            path="${p#./}"; # remove leading ./ (if exists)
            ext="${p##*.}"; # extract extension (if exists)
            if [[ $ext == $p ]];
                then echo $(find .                -print0 | grep -FzZ $path | tr '\0' '\n');
                else echo $(find . -name "*.$ext" -print0 | grep -FzZ $path | tr '\0' '\n');
            fi;
        done
    )
}

DEMO=""
if [[ "$1" =~ "modules/demo" ]]; then
    DEMO="$(fuzzy-find "$1/package.json" || echo '')";
    DEMO="${DEMO%\/package.json}"
    shift;
fi

if [[ "$DEMO" == "" ]]; then
    DEMOS="
<<<<<<< HEAD
    $(echo modules/demo/{graph,luma,spatial,xterm}/package.json)
=======
    $(echo modules/demo/{luma,graph,xterm,client-server}/package.json)
>>>>>>> d8df7181
    $(find modules/demo/{deck,tfjs,ipc} -maxdepth 2 -type f -name 'package.json')
    ";
    DEMOS="$(echo -e "$DEMOS" | grep -v node_modules | sort -Vr)";
    DEMOS=(${DEMOS});
    DEMOS=("${DEMOS[@]/%\/package.json}")
    echo "Please select a demo to run out:"
    select DEMO in "${DEMOS[@]}" "Quit"; do
        if [[ $REPLY -lt $(( ${#DEMOS[@]}+1 )) ]]; then
            break;
        elif [[ $REPLY -eq $(( ${#DEMOS[@]}+1 )) ]]; then
            exit 0;
        else
            echo "Invalid option, please select a demo (or quit)"
        fi
    done;
    echo "Run this demo directly via:"
    echo "\`yarn demo $DEMO${@:+ ${@:-}}\`"
fi

ARGS="${@:-}";

if [[ "$DEMO" =~ "modules/demo/luma" ]]; then ARGS="${@:-01}";
elif [[ "$DEMO" =~ "modules/demo/ipc/umap" ]]; then ARGS="${@:-tcp://0.0.0.0:6000}";
fi

if [[ "$DEMO" =~ "modules/demo/client-server" ]]; then 
    NODE_ENV=production exec npm --prefix="$DEMO" $ARGS start
else
    NODE_ENV=production exec node -r esm --trace-uncaught "$DEMO" $ARGS
fi<|MERGE_RESOLUTION|>--- conflicted
+++ resolved
@@ -29,11 +29,7 @@
 
 if [[ "$DEMO" == "" ]]; then
     DEMOS="
-<<<<<<< HEAD
-    $(echo modules/demo/{graph,luma,spatial,xterm}/package.json)
-=======
-    $(echo modules/demo/{luma,graph,xterm,client-server}/package.json)
->>>>>>> d8df7181
+    $(echo modules/demo/{graph,luma,spatial,xterm,client-server}/package.json)
     $(find modules/demo/{deck,tfjs,ipc} -maxdepth 2 -type f -name 'package.json')
     ";
     DEMOS="$(echo -e "$DEMOS" | grep -v node_modules | sort -Vr)";
