--- conflicted
+++ resolved
@@ -34,13 +34,7 @@
 set(GLEW_INCLUDE_DIR "${glew_SOURCE_DIR}/include")
 
 if(GLEW_USE_STATIC_LIBS)
-<<<<<<< HEAD
-    set(GLEW_LIBRARY "libglew_static")
-else()
-    set(GLEW_LIBRARY "libglew_shared")
-=======
     set(GLEW_LIBRARY libglew_static)
 else()
     set(GLEW_LIBRARY libglew_shared)
->>>>>>> 6f43b839
 endif(GLEW_USE_STATIC_LIBS)