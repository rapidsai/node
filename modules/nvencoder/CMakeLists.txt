--- conflicted
+++ resolved
@@ -68,11 +68,7 @@
           libnvidia-encode.so
           libnvidia-encode.so.1)
 
-<<<<<<< HEAD
-message(STATUS "CUVID_LIB: ${CUVID_LIB}")
-=======
 # message(STATUS "CUVID_LIB: ${CUVID_LIB}")
->>>>>>> 6f43b839
 message(STATUS "NVENCODEAPI_LIB: ${NVENCODEAPI_LIB}")
 
 ###################################################################################################
@@ -98,9 +94,4 @@
                       ${CMAKE_JS_LIB}
                       cuda cudart OpenGL::GL
                       ${GLEW_LIBRARY}
-<<<<<<< HEAD
-                      ${NVENCODEAPI_LIB})
-                    #   ${CUVID_LIB})
-=======
-                      ${NVENCODEAPI_LIB})
->>>>>>> 6f43b839
+                      ${NVENCODEAPI_LIB})