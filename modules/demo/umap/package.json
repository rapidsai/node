--- conflicted
+++ resolved
@@ -16,15 +16,9 @@
   "dependencies": {
     "@deck.gl/core": "8.5.8",
     "@deck.gl/react": "8.5.8",
-<<<<<<< HEAD
-    "@luma.gl/core": "8.5.4",
+    "@luma.gl/core": "8.5.7",
     "@rapidsai/cuda": "0.0.1",
     "@rapidsai/glfw": "0.0.1",
-=======
-    "@luma.gl/core": "8.5.7",
-    "@nvidia/cuda": "0.0.1",
-    "@nvidia/glfw": "0.0.1",
->>>>>>> bf6893de
     "@rapidsai/jsdom": "0.0.1",
     "@rapidsai/cudf": "0.0.1",
     "@rapidsai/cugraph": "0.0.1",
