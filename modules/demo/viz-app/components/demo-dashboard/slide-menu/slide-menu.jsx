// Copyright (c) 2021, NVIDIA CORPORATION.
//
// Licensed under the Apache License, Version 2.0 (the "License");
// you may not use this file except in compliance with the License.
// You may obtain a copy of the License at
//
//     http://www.apache.org/licenses/LICENSE-2.0
//
// Unless required by applicable law or agreed to in writing, software
// distributed under the License is distributed on an "AS IS" BASIS,
// WITHOUT WARRANTIES OR CONDITIONS OF ANY KIND, either express or implied.
// See the License for the specific language governing permissions and
// limitations under the License.

import React from 'react';
import FileInput from '../file-input/file-input';
import HeaderUnderline from '../header-underline/header-underline';
import { slide as Menu } from 'react-burger-menu';
import { Row, Col } from 'react-bootstrap';

export default class SlideMenu extends React.Component {
  constructor(props) {
    super(props)
    this.state = {
      selectedFile: {}
    }
    this.onDataChange = this.onDataChange.bind(this);
    this.onLoadClick = this.onLoadClick.bind(this);
    this.onRenderClick = this.onRenderClick.bind(this);
  }

  onDataChange(file) {
    this.setState({
      selectedFile: file,
    });
  }

  onLoadClick() {
    console.log("hereherhehre");
    this.props.onLoadClick(this.state.selectedFile);
  }

  onRenderClick() {
    this.props.onRenderClick();
  }


  render() {
    return (
      <Menu pageWrapId={"page-wrap"} outerContainerId={"outer-container"} width={'50vw'}>
        <HeaderUnderline title={"Data Source"} color={"white"}>
          <Row>
<<<<<<< HEAD
            <Col className={"col-auto"}><FileInput onChange={this.onDataChange}>
              Select file to upload ▼
            </FileInput>
=======
            <Col className={"col-auto"}>
              <FileInput onChange={this.onDataChange} useWhite={true}>
                Select Data ▼
              </FileInput>
              <p style={{ color: "white" }}>Selection: {this.state.selectedFilePath}</p>
>>>>>>> 0ca54808
            </Col>
            <p style={{ color: "black" }}>Selection: {this.state.selectedFile.name}</p>
            <Col className={"max"} ><div className={"d-flex"} /></Col>
            <Col className={"col-auto"}>
<<<<<<< HEAD
              <p className={"textButton"} onClick={this.onLoadClick}>[upload]</p>
=======
              <p className={"whiteTextButton"} onClick={this.onLoadClick}>[Load]</p>
>>>>>>> 0ca54808
            </Col>
          </Row>
        </HeaderUnderline>
        <div style={{ height: 20 }} />
<<<<<<< HEAD
        <HeaderUnderline title={"Visualization"}>
          {this.props.customComponents}
          <p className={"textButton"} onClick={this.onRenderClick}>[Render]</p>
=======
        <HeaderUnderline title={"Visualization"} color={"white"}>
          <p className={"whiteTextButton"} onClick={this.onRenderClick}>[Render]</p>
>>>>>>> 0ca54808
        </HeaderUnderline>
      </Menu >
    );
  }
}<|MERGE_RESOLUTION|>--- conflicted
+++ resolved
@@ -50,38 +50,21 @@
       <Menu pageWrapId={"page-wrap"} outerContainerId={"outer-container"} width={'50vw'}>
         <HeaderUnderline title={"Data Source"} color={"white"}>
           <Row>
-<<<<<<< HEAD
-            <Col className={"col-auto"}><FileInput onChange={this.onDataChange}>
-              Select file to upload ▼
-            </FileInput>
-=======
             <Col className={"col-auto"}>
               <FileInput onChange={this.onDataChange} useWhite={true}>
                 Select Data ▼
               </FileInput>
-              <p style={{ color: "white" }}>Selection: {this.state.selectedFilePath}</p>
->>>>>>> 0ca54808
             </Col>
             <p style={{ color: "black" }}>Selection: {this.state.selectedFile.name}</p>
             <Col className={"max"} ><div className={"d-flex"} /></Col>
             <Col className={"col-auto"}>
-<<<<<<< HEAD
-              <p className={"textButton"} onClick={this.onLoadClick}>[upload]</p>
-=======
-              <p className={"whiteTextButton"} onClick={this.onLoadClick}>[Load]</p>
->>>>>>> 0ca54808
+              <p className={"whiteTextButton"} onClick={this.onLoadClick}>[upload]</p>
             </Col>
           </Row>
         </HeaderUnderline>
         <div style={{ height: 20 }} />
-<<<<<<< HEAD
-        <HeaderUnderline title={"Visualization"}>
-          {this.props.customComponents}
-          <p className={"textButton"} onClick={this.onRenderClick}>[Render]</p>
-=======
         <HeaderUnderline title={"Visualization"} color={"white"}>
           <p className={"whiteTextButton"} onClick={this.onRenderClick}>[Render]</p>
->>>>>>> 0ca54808
         </HeaderUnderline>
       </Menu >
     );
