// Copyright (c) 2021, NVIDIA CORPORATION.
//
// Licensed under the Apache License, Version 2.0 (the "License");
// you may not use this file except in compliance with the License.
// You may obtain a copy of the License at
//
//     http://www.apache.org/licenses/LICENSE-2.0
//
// Unless required by applicable law or agreed to in writing, software
// distributed under the License is distributed on an "AS IS" BASIS,
// WITHOUT WARRANTIES OR CONDITIONS OF ANY KIND, either express or implied.
// See the License for the specific language governing permissions and
// limitations under the License.

import React from 'react';
import styles from './tool-bar.module.css';
import Image from 'next/image';
import { FontAwesomeIcon } from '@fortawesome/react-fontawesome';
import { faVectorSquare, faDrawPolygon, faMousePointer, faSearchMinus, faTimes } from '@fortawesome/free-solid-svg-icons';

export default class ToolBar extends React.Component {
  constructor(props) {
    super(props)
    this.state = {
      selectedTool: 'click',
    }
    this.selectTool = this.selectTool.bind(this);
  }

  selectTool(tool) {
    this.setState(() => ({
      selectedTool: tool
    }));
    this.props.onToolSelect(tool);
  }

  createTool(name, icon, selectedTool) {
    return (
      <div onClick={() => { this.selectTool(name) }} className={`${styles.tool} ${selectedTool == name ? styles.selected : ''}`}>
        <FontAwesomeIcon icon={icon} />
      </div>
    );
  }

  createButton(tag, onClick) {
    return (
      <div onClick={onClick} className={styles.tool}>
        {tag}
      </div>
    )
  }

  render() {
    return (
      <div className={styles.toolBar}>
<<<<<<< HEAD
        {this.createTool('boxSelect', faVectorSquare, this.state.selectedTool)}
        {/* {this.createTool('poly', faDrawPolygon, this.state.selectedTool)} */}
        {this.createTool('click', faMousePointer, this.state.selectedTool)}
        {/* {this.createButton(faSearchMinus, this.props.onResetClick)} */}
        {this.createButton(faTimes, this.props.onClearClick)}
=======
        {this.createTool('box', faVectorSquare, this.state.selectedTool)}
        {this.createTool('poly', faDrawPolygon, this.state.selectedTool)}
        {this.createTool('node', faMousePointer, this.state.selectedTool)}
        {this.createButton(<Image src="/images/zoom.png" width={20} height={20} />, this.props.onResetClick)}
        {this.createButton(<Image src="/images/reset.png" width={20} height={20} />, this.props.onClearClick)}
>>>>>>> f01fd5dc
      </div>
    );
  }
}<|MERGE_RESOLUTION|>--- conflicted
+++ resolved
@@ -53,19 +53,11 @@
   render() {
     return (
       <div className={styles.toolBar}>
-<<<<<<< HEAD
         {this.createTool('boxSelect', faVectorSquare, this.state.selectedTool)}
         {/* {this.createTool('poly', faDrawPolygon, this.state.selectedTool)} */}
         {this.createTool('click', faMousePointer, this.state.selectedTool)}
-        {/* {this.createButton(faSearchMinus, this.props.onResetClick)} */}
-        {this.createButton(faTimes, this.props.onClearClick)}
-=======
-        {this.createTool('box', faVectorSquare, this.state.selectedTool)}
-        {this.createTool('poly', faDrawPolygon, this.state.selectedTool)}
-        {this.createTool('node', faMousePointer, this.state.selectedTool)}
-        {this.createButton(<Image src="/images/zoom.png" width={20} height={20} />, this.props.onResetClick)}
+        {/* {this.createButton(<Image src="/images/zoom.png" width={20} height={20} />, this.props.onResetClick)} */}
         {this.createButton(<Image src="/images/reset.png" width={20} height={20} />, this.props.onClearClick)}
->>>>>>> f01fd5dc
       </div>
     );
   }
