# Server-Side Rendered Visualization App Frontend [WIP]
A collection of react-based visualizations, such as geospatil, graph, and scatterplot, all rendered server-side and streamed to a simple <video> tag via a custom version of webRTC using nvENC. For more details visit the [SSR demos section](https://github.com/rapidsai/node/tree/main/modules/demo/ssr)

## Featured Dependencies
deckgl


## Data Requirements
NOTE: while the frontend has no explicit data requirements, it assumes the [SSR Graph demo](https://github.com/rapidsai/node/tree/main/modules/demo/ssr/graph) is server running.

<<<<<<< HEAD
```bash
# start the rendering server and the front-end app concurrently
yarn start
```

Visit `localhost:3000` to access the demos.
=======
## Start
Running visualization app requires two running docker instances, then opening `localhost:3000/`:
`
# Terminal 1 - start the rendering server:
yarn demo modules/demo/ssr/graph

# Terminal 2 - start the front end visualization app:
yarn demo modules/demo/viz-app
`
>>>>>>> 6239ae24
<|MERGE_RESOLUTION|>--- conflicted
+++ resolved
@@ -1,28 +1,19 @@
 # Server-Side Rendered Visualization App Frontend [WIP]
+
 A collection of react-based visualizations, such as geospatil, graph, and scatterplot, all rendered server-side and streamed to a simple <video> tag via a custom version of webRTC using nvENC. For more details visit the [SSR demos section](https://github.com/rapidsai/node/tree/main/modules/demo/ssr)
 
 ## Featured Dependencies
+
 deckgl
 
+## Data Requirements
 
-## Data Requirements
 NOTE: while the frontend has no explicit data requirements, it assumes the [SSR Graph demo](https://github.com/rapidsai/node/tree/main/modules/demo/ssr/graph) is server running.
 
-<<<<<<< HEAD
+## Start
+
+Start the rendering server and the front-end app concurrently, then open `localhost:3000/`:
+
 ```bash
-# start the rendering server and the front-end app concurrently
-yarn start
-```
-
-Visit `localhost:3000` to access the demos.
-=======
-## Start
-Running visualization app requires two running docker instances, then opening `localhost:3000/`:
-`
-# Terminal 1 - start the rendering server:
-yarn demo modules/demo/ssr/graph
-
-# Terminal 2 - start the front end visualization app:
 yarn demo modules/demo/viz-app
-`
->>>>>>> 6239ae24
+```