--- conflicted
+++ resolved
@@ -21,15 +21,11 @@
     "fastify-socket.io": "2.0.0",
     "fastify-static": "4.4.1",
     "fastify": "3.20.2",
-<<<<<<< HEAD
     "fastify-multipart": "5.0.2",
     "fastify-cors": "6.0.2",
     "fastify-arrow": "0.1.0",
     "apache-arrow": "^4.0.0",
-    "nanoid": "3.1.25",
-=======
     "nanoid": "3.1.31",
->>>>>>> 6239ae24
     "rxjs": "6.6.7",
     "shm-typed-array": "0.0.13",
     "simple-peer": "9.11.0",
