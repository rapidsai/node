// Copyright (c) 2021, NVIDIA CORPORATION.
//
// Licensed under the Apache License, Version 2.0 (the "License");
// you may not use this file except in compliance with the License.
// You may obtain a copy of the License at
//
//     http://www.apache.org/licenses/LICENSE-2.0
//
// Unless required by applicable law or agreed to in writing, software
// distributed under the License is distributed on an "AS IS" BASIS,
// WITHOUT WARRANTIES OR CONDITIONS OF ANY KIND, either express or implied.
// See the License for the specific language governing permissions and
// limitations under the License.

<<<<<<< HEAD
const wrtc                       = require('wrtc');
const {MemoryView}               = require('@rapidsai/cuda');
const {Series, Int32, DataFrame} = require('@rapidsai/cudf');
=======
const wrtc            = require('wrtc');
const {DeviceBuffer}  = require('@rapidsai/rmm');
const {MemoryView}    = require('@rapidsai/cuda');
const {Float32Buffer} = require('@rapidsai/cuda');
const {Graph}         = require('@rapidsai/cugraph');
const {Series, Int32} = require('@rapidsai/cudf');
>>>>>>> 64ed7d9e

const {RenderCluster} = require('../../render/cluster');

const {create: shmCreate, detach: shmDetach} = require('shm-typed-array');

module.exports         = graphSSRClients;
module.exports.graphs  = Symbol('graphs');
module.exports.clients = Symbol('clients');

/**
 *
 * @param {import('fastify').FastifyInstance} fastify
 */
function graphSSRClients(fastify) {
  const graphs  = Object.create(null);
  const clients = Object.create(null);

  fastify.decorate(module.exports.graphs, graphs);
  fastify.decorate(module.exports.clients, clients);

  setInterval(layoutAndRenderGraphs(clients));

  return {onConnect, onData, onClose, onError: onClose};

  async function onConnect(sock, peer) {
    const {
      width      = 800,
      height     = 600,
      layout     = true,
      g: graphId = 'default',
    } = sock?.handshake?.query || {};

    const stream = new wrtc.MediaStream({id: `${sock.id}:video`});
    const source = new wrtc.nonstandard.RTCVideoSource({});

    clients[stream.id] = {
      video: source,
      state: {
        pickingMode: 'click',  // 'click', 'boxSelect'
        selectedInfo: {},
        boxSelectCoordinates: {rectdata: [{polygon: [[]], show: false}], startPos: null},
        clearSelections: false
      },
      event: {},
      props: {width, height, layout},
      graph: {},  // await loadGraph(graphId),
      data: {
        nodes: {dataframe: new DataFrame({}), color: '', size: '', id: '', x: 'x', y: 'y'},
        edges: {dataframe: new DataFrame({}), color: '', id: '', bundle: '', src: 'src', dst: 'dst'}
      },
      frame: shmCreate(width * height * 3 / 2),
      peer: peer,
    };

    stream.addTrack(source.createTrack());
    peer.streams.push(stream);
    peer.addStream(stream);
  }

  function onData(sock, peer, message) {
    const [stream] = peer?.streams || [];
    if (stream && !peer.destroyed && !peer.destroying) {
      const {type, data} = (() => {
        try {
          return JSON.parse('' + message);
        } catch (e) { return {}; }
      })();
      switch (data && type) {
        case 'event': {
          clients[stream.id].event[data.type] = data;
          break;
        }
        case 'pickingMode': {
          clients[stream.id].state.pickingMode = data;
          break;
        }
        case 'clearSelections': {
          clients[stream.id].state.clearSelections = JSON.parse(data);
          break;
        }
        case 'layout': {
          clients[stream.id].props.layout = JSON.parse(data);
          break;
        }
      }
    }
  }

  function onClose(sock, peer) {
    const [stream] = peer?.streams || [];
    if (stream) { delete clients[stream.id]; }
    const {g: graphId = 'default'} = sock?.handshake?.query || {};
    if (graphId in graphs) {
      if ((graphs[graphId].refCount -= 1) === 0) {  //
        delete graphs[graphId];
      }
    }
  }
<<<<<<< HEAD
=======

  async function loadGraph(id) {
    let dataframes = [];

    if (!(id in graphs)) {
      const asDeviceMemory = (buf) => new (buf[Symbol.species])(buf);
      dataframes                   = await Promise.all([loadNodes(id), loadEdges(id)]);
      const src                    = dataframes[1].get('src');
      const dst                    = dataframes[1].get('dst');
      graphs[id]                   = {
        refCount: 0,
        nodes: {
          nodeRadius: asDeviceMemory(dataframes[0].get('size').data),
          nodeFillColors: asDeviceMemory(dataframes[0].get('color').data),
          nodeElementIndices: asDeviceMemory(dataframes[0].get('id').data),
        },
        edges: {
          edgeList: asDeviceMemory(dataframes[1].get('edge').data),
          edgeColors: asDeviceMemory(dataframes[1].get('color').data),
          edgeBundles: asDeviceMemory(dataframes[1].get('bundle').data),
        },
        graph: Graph.fromEdgeList(src, dst),
      };
    }

    ++graphs[id].refCount;

    const pos = new Float32Buffer(Array.from(
      {length: graphs[id].graph.numNodes * 2},
      () => Math.random() * 1000 * (Math.random() < 0.5 ? -1 : 1),
      ));

    return {
      gravity: 0.0,
      linLogMode: false,
      scalingRatio: 5.0,
      barnesHutTheta: 0.0,
      jitterTolerance: 0.05,
      strongGravityMode: false,
      outboundAttraction: false,
      graph: graphs[id].graph,
      nodes: {
        ...graphs[id].nodes,
        length: graphs[id].graph.numNodes,
        nodeXPositions: pos.subarray(0, pos.length / 2),
        nodeYPositions: pos.subarray(pos.length / 2),
      },
      edges: {
        ...graphs[id].edges,
        length: graphs[id].graph.numEdges,
      },
      dataframes: dataframes
    };
  }
>>>>>>> 64ed7d9e
}

function layoutAndRenderGraphs(clients) {
  const renderer = new RenderCluster(
    {numWorkers: 1 && 4, renderClassPath: require('path').join(__dirname, 'deck')});

  return () => {
    for (const id in clients) {
      const client = clients[id];

      if (client.isRendering) { continue; }

      const state = {...client.state};
      const props = {...client.props};
      const event =
        [
          'focus',
          'blur',
          'keydown',
          'keypress',
          'keyup',
          'mouseenter',
          'mousedown',
          'mousemove',
          'mouseup',
          'mouseleave',
          'wheel',
          'beforeunload',
          'shiftKey',
          'dragStart',
          'dragOver'
        ].map((x) => client.event[x])
          .filter(Boolean);

      if (event.length === 0 && !props.layout) { continue; }
      if (event.length !== 0) { client.event = Object.create(null); }
      if (props.layout == true) { client.graph = forceAtlas2(client.graph); }

      const {
        width  = client.props.width ?? 800,
        height = client.props.height ?? 600,
      } = client.state;

      state.window = {width: width, height: height, ...client.state.window};

      if (client.frame?.byteLength !== (width * height * 3 / 2)) {
        shmDetach(client.frame.key, true);
        client.frame = shmCreate(width * height * 3 / 2);
      }
      client.isRendering = true;

      renderer.render(
        id,
        {
          state,
          props,
          event,
          frame: client.frame.key,
          layers: {
            ...client.graph,
            graph: undefined,
            edges: getIpcHandles(client.graph.edges),
            nodes: getIpcHandles(client.graph.nodes),
          },
        },
        (error, result) => {
          client.isRendering = false;
          if (id in clients) {
            if (error) { throw error; }
            if (client.state.clearSelections == true) {
              // clear selection is called once
              result.state.clearSelections = false;

              // reset selected state
              result.state.selectedInfo.nodes               = [];
              result.state.selectedInfo.edges               = [];
              result.state.selectedInfo.selectedCoordinates = {};
              result.state.boxSelectCoordinates.rectdata    = [{polygon: [[]], show: false}];

              // send to client
              client.peer.send(JSON.stringify({type: 'data', data: 'newQuery'}));
            } else if (JSON.stringify(client.state.selectedInfo.selectedCoordinates) !==
                       JSON.stringify(result.state.selectedInfo.selectedCoordinates)) {
              client.peer.send(JSON.stringify({type: 'data', data: 'newQuery'}));
            }
            // copy result state to client's current state
            result?.state && Object.assign(client.state, result.state);

            client.video.onFrame({...result.frame, data: client.frame.buffer});
          }
        });
    }
  }
}

function forceAtlas2({graph, nodes, edges, ...params}) {
  if (graph == undefined) { return {}; }
  graph.forceAtlas2({...params, positions: nodes.nodeXPositions.buffer});

  return {
    graph,
    ...params,
    nodes: {...nodes, length: graph.numNodes},
    edges: {...edges, length: graph.numEdges},
  };
}

function getIpcHandles(obj) {
  const res = {};
  for (const key in obj) {
    const val = obj[key];
    res[key]  = val;
    if (val && (val instanceof MemoryView)) {  //
      try {
        res[key] = val.getIpcHandle().toJSON();
      } catch (e) {
        throw new Error([
          `Failed to get IPC handle for "${key}" buffer`,
          ...(e || '').toString().split('\n').map((x) => `\t${x}`)
        ].join('\n'));
      }
    }
  }
  return res;
}<|MERGE_RESOLUTION|>--- conflicted
+++ resolved
@@ -12,18 +12,12 @@
 // See the License for the specific language governing permissions and
 // limitations under the License.
 
-<<<<<<< HEAD
-const wrtc                       = require('wrtc');
-const {MemoryView}               = require('@rapidsai/cuda');
-const {Series, Int32, DataFrame} = require('@rapidsai/cudf');
-=======
 const wrtc            = require('wrtc');
 const {DeviceBuffer}  = require('@rapidsai/rmm');
 const {MemoryView}    = require('@rapidsai/cuda');
 const {Float32Buffer} = require('@rapidsai/cuda');
 const {Graph}         = require('@rapidsai/cugraph');
 const {Series, Int32} = require('@rapidsai/cudf');
->>>>>>> 64ed7d9e
 
 const {RenderCluster} = require('../../render/cluster');
 
@@ -122,8 +116,6 @@
       }
     }
   }
-<<<<<<< HEAD
-=======
 
   async function loadGraph(id) {
     let dataframes = [];
@@ -178,7 +170,6 @@
       dataframes: dataframes
     };
   }
->>>>>>> 64ed7d9e
 }
 
 function layoutAndRenderGraphs(clients) {
