// Copyright (c) 2020-2021, NVIDIA CORPORATION.
//
// Licensed under the Apache License, Version 2.0 (the "License");
// you may not use this file except in compliance with the License.
// You may obtain a copy of the License at
//
//     http://www.apache.org/licenses/LICENSE-2.0
//
// Unless required by applicable law or agreed to in writing, software
// distributed under the License is distributed on an "AS IS" BASIS,
// WITHOUT WARRANTIES OR CONDITIONS OF ANY KIND, either express or implied.
// See the License for the specific language governing permissions and
// limitations under the License.

import {Float32Buffer, Int32Buffer, setDefaultAllocator, Uint8Buffer} from '@nvidia/cuda';
import {
  Bool8,
  Column,
  Float32,
  Float64,
  Int32,
  Int64,
  NullOrder,
  Series,
  Uint8,
  Utf8String
} from '@rapidsai/cudf';
import {CudaMemoryResource, DeviceBuffer} from '@rapidsai/rmm';
import {Uint8Vector, Utf8Vector} from 'apache-arrow';
import {BoolVector} from 'apache-arrow';

const mr = new CudaMemoryResource();

setDefaultAllocator((byteLength: number) => new DeviceBuffer(byteLength, mr));

test('Series initialization with properties (non-null)', () => {
  const length = 100;
  const s      = Series.new({type: new Int32, data: new Int32Buffer(length)});

  expect(s.type).toBeInstanceOf(Int32);
  expect(s.length).toBe(length);
  expect(s.nullCount).toBe(0);
  expect(s.hasNulls).toBe(false);
  expect(s.nullable).toBe(false);
});

test('Series initialization with properties (null)', () => {
  const length = 10;
  const s      = Series.new({
    type: new Int32,
    data: new Int32Buffer(length),
    nullMask: new Uint8Buffer([250, 255]),
  });

  expect(s.type).toBeInstanceOf(Int32);
  expect(s.length).toBe(length);
  expect(s.nullCount).toBe(2);
  expect(s.hasNulls).toBe(true);
  expect(s.nullable).toBe(true);
});

test('Series initialization with Column', () => {
  const length = 100;
  const col    = new Column({type: new Int32, data: new Int32Buffer(length)});
  const s      = Series.new(col);

  expect(s.type).toBeInstanceOf(Int32);
  expect(s.length).toBe(length);
  expect(s.nullCount).toBe(0);
  expect(s.hasNulls).toBe(false);
  expect(s.nullable).toBe(false);
});

test('Series initialization with Array of mixed values', () => {
  const s = Series.new({type: new Int32, data: [0, 1, null, 2]});

  expect(s.type).toBeInstanceOf(Int32);
  expect(s.length).toBe(4);
  expect(s.nullCount).toBe(1);
  expect(s.hasNulls).toBe(true);
  expect(s.nullable).toBe(true);
  expect([...s]).toEqual([0, 1, null, 2]);
});

test('Series initialization with type inference', () => {
  const a = Series.new([0, 1, 2, null]);
  const b = Series.new(['foo', 'bar', 'test', null]);
  const c = Series.new([0n, 1n, 2n, null]);
  const d = Series.new([true, false, true, null]);

  expect(a.type).toBeInstanceOf(Float64);
  expect(b.type).toBeInstanceOf(Utf8String);
  expect(c.type).toBeInstanceOf(Int64);
  expect(d.type).toBeInstanceOf(Bool8);
});
test('test child(child_index), num_children', () => {
  const utf8Col    = Series.new({type: new Uint8, data: new Uint8Buffer(Buffer.from('hello'))});
  const offsetsCol = Series.new({type: new Int32, data: new Int32Buffer([0, utf8Col.length])});
  const stringsCol = Series.new({
    type: new Utf8String(),
    length: 1,
    nullMask: new Uint8Buffer([255]),
    children: [offsetsCol, utf8Col],
  });

  expect(stringsCol.type).toBeInstanceOf(Utf8String);
  expect(stringsCol.numChildren).toBe(2);
  expect(stringsCol.nullCount).toBe(0);
  expect(stringsCol.getValue(0)).toBe('hello');
  expect(stringsCol.offsets.length).toBe(offsetsCol.length);
  expect(stringsCol.offsets.type).toBeInstanceOf(Int32);
  expect(stringsCol.data.length).toBe(utf8Col.length);
  expect(stringsCol.data.type).toBeInstanceOf(Uint8);
});

test('Series.getValue', () => {
  const col = Series.new({type: new Int32, data: new Int32Buffer([0, 1, 2, 3, 4, 5, 6, 7, 8, 9])});
  for (let i = 0; i < 10; i++) { expect(col.getValue(i)).toEqual(i); }
});

test('Series.setValue', () => {
  const col = Series.new({type: new Int32, data: new Int32Buffer([0, 1, 2, 3, 4, 5, 6, 7, 8, 9])});
  col.setValue(2, 999);
  col.setValue(4, 999);
  col.setValue(5, 999);
  col.setValue(8, 999);
  expect([...col]).toEqual([0, 1, 999, 3, 999, 999, 6, 7, 999, 9]);
});

test('Series.setValues (series)', () => {
  const col     = Series.new({type: new Int32, data: [0, 1, 2, 3, 4, 5, 6, 7, 8, 9]});
  const values  = Series.new({type: new Int32, data: [200, 400, 500, 800]});
  const indices = Series.new({type: new Int32, data: [2, 4, 5, 8]});

  col.setValues(indices, values);

  expect([...col]).toEqual([0, 1, 200, 3, 400, 500, 6, 7, 800, 9]);
});

test('Series.setValues (scalar)', () => {
  const col     = Series.new({type: new Int32, data: [0, 1, 2, 3, 4, 5, 6, 7, 8, 9]});
  const indices = Series.new({type: new Int32, data: [2, 4, 5, 8]});

  col.setValues(indices, 999);

  expect([...col]).toEqual([0, 1, 999, 3, 999, 999, 6, 7, 999, 9]);
});

test('Series.gather', () => {
  const col = Series.new({type: new Int32, data: new Int32Buffer([0, 1, 2, 3, 4, 5, 6, 7, 8, 9])});

  const selection = Series.new({type: new Int32, data: new Int32Buffer([2, 4, 5, 8])});

  const result = col.gather(selection);

  expect([...result]).toEqual([...selection]);
});

test('Series.scatter (series)', () => {
  const col     = Series.new({type: new Int32, data: [0, 1, 2, 3, 4, 5, 6, 7, 8, 9]});
  const values  = Series.new({type: new Int32, data: [200, 400, 500, 800]});
  const indices = Series.new({type: new Int32, data: [2, 4, 5, 8]});

  const result = col.scatter(values, indices);

  expect([...result]).toEqual([0, 1, 200, 3, 400, 500, 6, 7, 800, 9]);
});

test('Series.scatter (series with array indices)', () => {
  const col     = Series.new({type: new Int32, data: [0, 1, 2, 3, 4, 5, 6, 7, 8, 9]});
  const values  = Series.new({type: new Int32, data: [200, 400, 500, 800]});
  const indices = [2, 4, 5, 8];

  const result = col.scatter(values, indices);

  expect([...result]).toEqual([0, 1, 200, 3, 400, 500, 6, 7, 800, 9]);
});

test('Series.scatter (scalar)', () => {
  const col     = Series.new({type: new Int32, data: [0, 1, 2, 3, 4, 5, 6, 7, 8, 9]});
  const indices = Series.new({type: new Int32, data: [2, 4, 5, 8]});

  const result = col.scatter(999, indices);

  expect([...result]).toEqual([0, 1, 999, 3, 999, 999, 6, 7, 999, 9]);
});

test('Series.scatter (scalar with array indicies)', () => {
  const col     = Series.new({type: new Int32, data: [0, 1, 2, 3, 4, 5, 6, 7, 8, 9]});
  const indices = [2, 4, 5, 8];

  const result = col.scatter(999, indices);

  expect([...result]).toEqual([0, 1, 999, 3, 999, 999, 6, 7, 999, 9]);
});

test('Series.scatter (check_bounds)', () => {
  const col          = Series.new({type: new Int32, data: [0, 1, 2, 3, 4, 5, 6, 7, 8, 9]});
  const values       = Series.new({type: new Int32, data: [200, 400, 500, 800]});
  const good_indices = [2, 4, 5, 8];
  const bad_indices  = [2, 4, 5, 18];

  const result = col.scatter(values, good_indices, true)
                   .scatter(999, good_indices, true)
                   .scatter(values, bad_indices)
                   .scatter(999, bad_indices);

  expect(() => result.scatter(values, bad_indices, true)).toThrowError();
  expect(() => result.scatter(999, bad_indices, true)).toThrowError();
});

test('Series.scatter (scalar)', () => {
  const col     = Series.new({type: new Int32, data: [0, 1, 2, 3, 4, 5, 6, 7, 8, 9]});
  const indices = Series.new({type: new Int32, data: [2, 4, 5, 8]});

  const result = col.scatter(999, indices);

  expect([...result]).toEqual([0, 1, 999, 3, 999, 999, 6, 7, 999, 9]);
});

test('Series.filter', () => {
  const col = Series.new([0, 1, 2, 3, 4, 5, 6, 7, 8, 9]);

  const mask = Series.new([false, false, true, false, true, true, false, false, true, false]);

  const result = col.filter(mask);

  const expected = Series.new({type: new Int32, data: new Int32Buffer([2, 4, 5, 8])});
  expect([...result]).toEqual([...expected]);
});

describe('toArrow()', () => {
  test('converts Uint8 Series to Uint8Vector', () => {
    const uint8Col = Series.new({type: new Uint8, data: new Uint8Buffer(Buffer.from('hello'))});
    const uint8Vec = uint8Col.toArrow();
    expect(uint8Vec).toBeInstanceOf(Uint8Vector);
    expect([...uint8Vec]).toEqual([...Buffer.from('hello')]);
  });
  test('converts String Series to Utf8Vector', () => {
    const utf8Col    = Series.new({type: new Uint8, data: new Uint8Buffer(Buffer.from('hello'))});
    const offsetsCol = Series.new({type: new Int32, data: new Int32Buffer([0, utf8Col.length])});
    const stringsCol = Series.new({
      type: new Utf8String(),
      length: 1,
      nullMask: new Uint8Buffer([255]),
      children: [offsetsCol, utf8Col],
    });
    const utf8Vec    = stringsCol.toArrow();
    expect(utf8Vec).toBeInstanceOf(Utf8Vector);
    expect([...utf8Vec]).toEqual(['hello']);
  });
});

test('Series.orderBy (ascending, non-null)', () => {
  const col    = Series.new({type: new Int32, data: new Int32Buffer([1, 3, 5, 4, 2, 0])});
  const result = col.orderBy(true, NullOrder.BEFORE);

  const expected = [5, 0, 4, 1, 3, 2];
  expect([...result]).toEqual(expected);
});

test('Series.orderBy (descending, non-null)', () => {
  const col    = Series.new({type: new Int32, data: new Int32Buffer([1, 3, 5, 4, 2, 0])});
  const result = col.orderBy(false, NullOrder.BEFORE);

  const expected = [2, 3, 1, 4, 0, 5];
  expect([...result]).toEqual(expected);
});

test('Series.orderBy (ascending, null before)', () => {
  const mask = new Uint8Buffer(BoolVector.from([1, 0, 1, 1, 1, 1]).values);
  const col =
    Series.new({type: new Int32, data: new Int32Buffer([1, 3, 5, 4, 2, 0]), nullMask: mask});
  const result = col.orderBy(true, NullOrder.BEFORE);

  const expected = [1, 5, 0, 4, 3, 2];
  expect([...result]).toEqual(expected);
});

test('Series.orderBy (ascending, null after)', () => {
  const mask = new Uint8Buffer(BoolVector.from([1, 0, 1, 1, 1, 1]).values);
  const col =
    Series.new({type: new Int32, data: new Int32Buffer([1, 3, 5, 4, 2, 0]), nullMask: mask});
  const result = col.orderBy(true, NullOrder.AFTER);

  const expected = [5, 0, 4, 3, 2, 1];
  expect([...result]).toEqual(expected);
});

test('Series.orderBy (descendng, null before)', () => {
  const mask = new Uint8Buffer(BoolVector.from([1, 0, 1, 1, 1, 1]).values);
  const col =
    Series.new({type: new Int32, data: new Int32Buffer([1, 3, 5, 4, 2, 0]), nullMask: mask});
  const result = col.orderBy(false, NullOrder.BEFORE);

  const expected = [2, 3, 4, 0, 5, 1];

  expect([...result]).toEqual(expected);
});

test('Series.orderBy (descending, null after)', () => {
  const mask = new Uint8Buffer(BoolVector.from([1, 0, 1, 1, 1, 1]).values);
  const col =
    Series.new({type: new Int32, data: new Int32Buffer([1, 3, 5, 4, 2, 0]), nullMask: mask});
  const result = col.orderBy(false, NullOrder.AFTER);

  const expected = [1, 2, 3, 4, 0, 5];
  expect([...result]).toEqual(expected);
});

test('Series.sortValues (ascending)', () => {
  const col    = Series.new({type: new Int32, data: new Int32Buffer([1, 3, 5, 4, 2, 0])});
  const result = col.sortValues();

  const expected = [0, 1, 2, 3, 4, 5];
  expect([...result]).toEqual(expected);
});

test('Series.sortValues (descending)', () => {
  const col    = Series.new({type: new Int32, data: new Int32Buffer([1, 3, 5, 4, 2, 0])});
  const result = col.sortValues(false);

  const expected = [5, 4, 3, 2, 1, 0];
  expect([...result]).toEqual(expected);
});

<<<<<<< HEAD
test('Series.isNotNull (numeric)', () => {
  const col    = Series.new({type: new Int32, data: [0, 1, null, 3, 4, null, 6, null]});
  const result = col.isNotNull();

  const expected = [true, true, false, true, true, false, true, false];
=======
test('Series.isNull (numeric)', () => {
  const col    = Series.new({type: new Int32, data: [0, 1, null, 3, 4, null, 6, null]});
  const result = col.isNull();

  const expected = [false, false, true, false, false, true, false, true];
>>>>>>> 65520659
  expect([...result]).toEqual(expected);
});

test('Series.dropNulls (drop nulls only)', () => {
  const mask = new Uint8Buffer(BoolVector.from([0, 1, 1, 1, 1, 0]).values);
  const col =
    Series.new({type: new Float32, data: new Float32Buffer([1, 3, NaN, 4, 2, 0]), nullMask: mask});
  const result = col.dropNulls();

  const expected = [3, NaN, 4, 2];
  expect([...result]).toEqual(expected);
});

test('FloatSeries.dropNaNs (drop NaN values only)', () => {
  const mask = new Uint8Buffer(BoolVector.from([0, 1, 1, 1, 1, 0]).values);
  const col =
    Series.new({type: new Float32, data: new Float32Buffer([1, 3, NaN, 4, 2, 0]), nullMask: mask});
  const result = col.dropNaNs();

  const expected = [null, 3, 4, 2, null];
  expect([...result]).toEqual(expected);
});

test('FloatSeries.nansToNulls', () => {
  const col = Series.new({type: new Float32, data: new Float32Buffer([1, 3, NaN, 4, 2, 0])});

  const result = col.nansToNulls();

  const expected = [1, 3, null, 4, 2, 0];
  expect([...result]).toEqual(expected);
  expect(result.nullCount).toEqual(1);
  expect(col.nullCount).toEqual(0);
});

describe.each([new Int32, new Float32, new Float64])('Series.sequence({type=%p,, ...})', (typ) => {
  test('no step', () => {
    const col = Series.sequence({type: typ, size: 10, init: 0});
    expect([...col]).toEqual([0, 1, 2, 3, 4, 5, 6, 7, 8, 9]);
  });
  test('step=1', () => {
    const col = Series.sequence({type: typ, size: 10, step: 1, init: 0});
    expect([...col]).toEqual([0, 1, 2, 3, 4, 5, 6, 7, 8, 9]);
  });
  test('step=2', () => {
    const col = Series.sequence({type: typ, size: 10, step: 2, init: 0});
    expect([...col]).toEqual([0, 2, 4, 6, 8, 10, 12, 14, 16, 18]);
  });
});

test('Series.value_counts', () => {
  const s      = Series.new({type: new Int32, data: [110, 120, 100, 110, 120, 120]});
  const result = s.value_counts();
  const count  = [...result.count];
  const value  = [...result.value];

  const countMap: Record<number, number> = {100: 1, 110: 2, 120: 3};

  for (let i = 0; i < value.length; i++) {
    const currentVal   = value[i] as number;
    const currentCount = count[i];
    expect(currentCount).toBe(countMap[currentVal]);
  }
});

test.each`
nulls_equal        | data                           | expected
${true}         | ${[null, null, 1, 2, 3, 4, 4]} | ${[null, 1, 2, 3, 4]}
${false}       | ${[null, null, 1, 2, 3, 4, 4]} | ${[null, null, 1, 2, 3, 4]}
`('Series.unique($nulls_equal)', ({nulls_equal, data, expected}) => {
  const s      = Series.new({type: new Int32, data});
  const result = s.unique(nulls_equal);
  expect([...result]).toEqual(expected);
});<|MERGE_RESOLUTION|>--- conflicted
+++ resolved
@@ -324,19 +324,19 @@
   expect([...result]).toEqual(expected);
 });
 
-<<<<<<< HEAD
+test('Series.isNull (numeric)', () => {
+  const col    = Series.new({type: new Int32, data: [0, 1, null, 3, 4, null, 6, null]});
+  const result = col.isNull();
+
+  const expected = [false, false, true, false, false, true, false, true];
+  expect([...result]).toEqual(expected);
+});
+
 test('Series.isNotNull (numeric)', () => {
   const col    = Series.new({type: new Int32, data: [0, 1, null, 3, 4, null, 6, null]});
   const result = col.isNotNull();
 
   const expected = [true, true, false, true, true, false, true, false];
-=======
-test('Series.isNull (numeric)', () => {
-  const col    = Series.new({type: new Int32, data: [0, 1, null, 3, 4, null, 6, null]});
-  const result = col.isNull();
-
-  const expected = [false, false, true, false, false, true, false, true];
->>>>>>> 65520659
   expect([...result]).toEqual(expected);
 });
 
