// Copyright (c) 2020-2021, NVIDIA CORPORATION.
//
// Licensed under the Apache License, Version 2.0 (the "License");
// you may not use this file except in compliance with the License.
// You may obtain a copy of the License at
//
//     http://www.apache.org/licenses/LICENSE-2.0
//
// Unless required by applicable law or agreed to in writing, software
// distributed under the License is distributed on an "AS IS" BASIS,
// WITHOUT WARRANTIES OR CONDITIONS OF ANY KIND, either express or implied.
// See the License for the specific language governing permissions and
// limitations under the License.

import {Float32Buffer, Int32Buffer, setDefaultAllocator, Uint8Buffer} from '@nvidia/cuda';
import {
  Bool8,
  DataFrame,
  Float32,
  GroupByMultiple,
  GroupBySingle,
  Int32,
  NullOrder,
  Series,
  Table
} from '@rapidsai/cudf';
import {CudaMemoryResource, DeviceBuffer} from '@rapidsai/rmm';
import {BoolVector} from 'apache-arrow';

const mr = new CudaMemoryResource();

setDefaultAllocator((byteLength: number) => new DeviceBuffer(byteLength, mr));

test('DataFrame initialization', () => {
  const length = 100;
  const col_0  = Series.new({type: new Int32(), data: new Int32Buffer(length)});

  const col_1   = Series.new({
    type: new Bool8(),
    data: new Uint8Buffer(length),
    nullMask: new Uint8Buffer(64),
  });
  const table_0 = new DataFrame({'col_0': col_0, 'col_1': col_1});
  expect(table_0.numColumns).toBe(2);
  expect(table_0.numRows).toBe(length);
  expect(table_0.names).toStrictEqual(['col_0', 'col_1']);
  expect(table_0.get('col_0').type.typeId).toBe(col_0.type.typeId);
  expect(table_0.get('col_1').type.typeId).toBe(col_1.type.typeId);
});

test('DataFrame asTable', () => {
  const length = 100;
  const col_0  = Series.new({type: new Int32(), data: new Int32Buffer(length)});

  const col_1   = Series.new({
    type: new Bool8(),
    data: new Uint8Buffer(length),
    nullMask: new Uint8Buffer(64),
  });
  const table_0 = new DataFrame({'col_0': col_0, 'col_1': col_1});
  expect(table_0.asTable()).toBeInstanceOf(Table);
});

test('DataFrame.get', () => {
  const length = 100;
  const col_0  = Series.new({type: new Int32(), data: new Int32Buffer(length)});

  const col_1   = Series.new({
    type: new Bool8(),
    data: new Uint8Buffer(length),
    nullMask: new Uint8Buffer(64),
  });
  const table_0 = new DataFrame({'col_0': col_0, 'col_1': col_1});
  expect(table_0.get('col_0').type.typeId).toBe(col_0.type.typeId);
  expect(() => { (<any>table_0).get(2); }).toThrow();
  expect(() => { (<any>table_0).get('junk'); }).toThrow();
});

test('DataFrame.select', () => {
  const length = 100;
  const col_0  = Series.new({type: new Int32(), data: new Int32Buffer(length)});

  const col_1 = Series.new({
    type: new Bool8(),
    data: new Uint8Buffer(length),
    nullMask: new Uint8Buffer(64),
  });

  const col_2 = Series.new({type: new Int32(), data: new Int32Buffer(length)});
  const col_3 = Series.new({type: new Int32(), data: new Int32Buffer(length)});

  const table_0 = new DataFrame({'col_0': col_0, 'col_1': col_1, 'col_2': col_2, 'col_3': col_3});

  expect(table_0.numColumns).toBe(4);
  expect(table_0.numRows).toBe(length);
  expect(table_0.names).toStrictEqual(['col_0', 'col_1', 'col_2', 'col_3']);

  expect(table_0.select(['col_0'])).toStrictEqual(new DataFrame({'col_0': col_0}));
  expect(table_0.select(['col_0', 'col_3']))
    .toStrictEqual(new DataFrame({'col_0': col_0, 'col_3': col_3}));
});

test('DataFrame.assign', () => {
  const length = 100;
  const col_0  = Series.new({type: new Int32(), data: new Int32Buffer(length)});

  const col_1 = Series.new({
    type: new Bool8(),
    data: new Uint8Buffer(length),
    nullMask: new Uint8Buffer(64),
  });

  const col_2 = Series.new({type: new Int32(), data: new Int32Buffer(length)});
  const col_3 = Series.new({type: new Int32(), data: new Int32Buffer(length)});
  const col_4 = Series.new({type: new Int32(), data: new Int32Buffer(length)});

  const table_0 = new DataFrame({'col_0': col_0, 'col_1': col_1, 'col_2': col_2});

  const table_1 = table_0.assign({'col_3': col_3});
  expect(table_1.numColumns).toBe(4);
  expect(table_1.numRows).toBe(length);
  expect(table_1.names).toStrictEqual(['col_0', 'col_1', 'col_2', 'col_3']);

  // testing DataFrame.assign(DataFrame)
  const table_2 = new DataFrame({'col_4': col_4});
  const table_3 = table_0.assign(table_2);
  expect(table_3.numColumns).toBe(4);
  expect(table_3.numRows).toBe(length);
  expect(table_3.names).toStrictEqual(['col_0', 'col_1', 'col_2', 'col_4']);
});

test('DataFrame.drop', () => {
  const length = 100;
  const col_0  = Series.new({type: new Int32(), data: new Int32Buffer(length)});

  const col_1 = Series.new({
    type: new Bool8(),
    data: new Uint8Buffer(length),
    nullMask: new Uint8Buffer(64),
  });

  const col_2 = Series.new({type: new Int32(), data: new Int32Buffer(length)});

  const table_0 = new DataFrame({'col_0': col_0, 'col_1': col_1, 'col_2': col_2});

  const table_1 = table_0.drop(['col_1']);
  expect(table_1.numColumns).toBe(2);
  expect(table_1.numRows).toBe(length);
  expect(table_1.names).toStrictEqual(['col_0', 'col_2']);
});

test('DataFrame.orderBy (ascending, non-null)', () => {
  const col    = Series.new({type: new Int32(), data: new Int32Buffer([1, 3, 5, 4, 2, 0])});
  const df     = new DataFrame({'a': col});
  const result = df.orderBy({'a': {ascending: true, null_order: NullOrder.BEFORE}});

  const expected = [5, 0, 4, 1, 3, 2];
  expect([...result]).toEqual([...Buffer.from(expected)]);
});

test('DataFrame.orderBy (descending, non-null)', () => {
  const col    = Series.new({type: new Int32(), data: new Int32Buffer([1, 3, 5, 4, 2, 0])});
  const df     = new DataFrame({'a': col});
  const result = df.orderBy({'a': {ascending: false, null_order: NullOrder.BEFORE}});

  const expected = [2, 3, 1, 4, 0, 5];
  expect([...result]).toEqual([...Buffer.from(expected)]);
});

test('DataFrame.orderBy (ascending, null before)', () => {
  const mask = new Uint8Buffer(BoolVector.from([1, 0, 1, 1, 1, 1]).values);
  const col =
    Series.new({type: new Int32(), data: new Int32Buffer([1, 3, 5, 4, 2, 0]), nullMask: mask});
  const df     = new DataFrame({'a': col});
  const result = df.orderBy({'a': {ascending: true, null_order: NullOrder.BEFORE}});

  const expected = [1, 5, 0, 4, 3, 2];
  expect([...result]).toEqual([...Buffer.from(expected)]);
});

test('DataFrame.orderBy (ascending, null after)', () => {
  const mask = new Uint8Buffer(BoolVector.from([1, 0, 1, 1, 1, 1]).values);
  const col =
    Series.new({type: new Int32(), data: new Int32Buffer([1, 3, 5, 4, 2, 0]), nullMask: mask});
  const df     = new DataFrame({'a': col});
  const result = df.orderBy({'a': {ascending: true, null_order: NullOrder.AFTER}});

  const expected = [5, 0, 4, 3, 2, 1];
  expect([...result]).toEqual([...Buffer.from(expected)]);
});

test('DataFrame.orderBy (descendng, null before)', () => {
  const mask = new Uint8Buffer(BoolVector.from([1, 0, 1, 1, 1, 1]).values);
  const col =
    Series.new({type: new Int32(), data: new Int32Buffer([1, 3, 5, 4, 2, 0]), nullMask: mask});
  const df     = new DataFrame({'a': col});
  const result = df.orderBy({'a': {ascending: false, null_order: NullOrder.BEFORE}});

  const expected = [2, 3, 4, 0, 5, 1];

  expect([...result]).toEqual([...Buffer.from(expected)]);
});

test('DataFrame.orderBy (descending, null after)', () => {
  const mask = new Uint8Buffer(BoolVector.from([1, 0, 1, 1, 1, 1]).values);
  const col =
    Series.new({type: new Int32(), data: new Int32Buffer([1, 3, 5, 4, 2, 0]), nullMask: mask});
  const df     = new DataFrame({'a': col});
  const result = df.orderBy({'a': {ascending: false, null_order: NullOrder.AFTER}});

  const expected = [1, 2, 3, 4, 0, 5];
  expect([...result]).toEqual([...Buffer.from(expected)]);
});

test('DataFrame.gather (indices)', () => {
  const a = Series.new({type: new Int32(), data: new Int32Buffer([0, 1, 2, 3, 4, 5])});
  const b =
    Series.new({type: new Float32(), data: new Float32Buffer([0.0, 1.0, 2.0, 3.0, 4.0, 5.0])});
  const df = new DataFrame({'a': a, 'b': b});

  const selection = Series.new({type: new Int32(), data: new Int32Buffer([2, 4, 5])});

  const result = df.gather(selection);
  expect(result.numRows).toBe(3);

  const ra = result.get('a');
  const rb = result.get('b');

  const expected_a = Series.new({type: new Int32(), data: new Int32Buffer([2, 4, 5])});
  expect([...ra]).toEqual([...expected_a]);

  const expected_b = Series.new({type: new Float32(), data: new Float32Buffer([2.0, 4.0, 5.0])});
  expect([...rb]).toEqual([...expected_b]);
});

test('DataFrame groupBy (single)', () => {
  const a   = Series.new({type: new Int32, data: [1, 2, 3, 1, 2, 2, 1, 3, 3, 2]});
  const b   = Series.new({type: new Float32, data: [9, 8, 7, 6, 5, 4, 3, 2, 1, 0]});
  const df  = new DataFrame({'a': a, 'b': b});
  const out = df.groupBy({by: 'a'});
  expect(out instanceof GroupBySingle).toBe(true);
});

test('DataFrame groupBy (single)', () => {
  const a   = Series.new({type: new Int32, data: [1, 2, 3, 1, 2, 2, 1, 3, 3, 2]});
  const aa  = Series.new({type: new Int32, data: [1, 2, 3, 1, 2, 2, 1, 3, 3, 2]});
  const b   = Series.new({type: new Float32, data: [9, 8, 7, 6, 5, 4, 3, 2, 1, 0]});
  const df  = new DataFrame({'a': a, 'aa': aa, 'b': b});
  const out = df.groupBy({by: ['a', 'aa'], index_key: 'ind'});
  expect(out instanceof GroupByMultiple).toBe(true);
});

test('DataFrame filter', () => {
  const a = Series.new({type: new Int32(), data: new Int32Buffer([0, 1, 2, 3, 4, 5])});
  const b =
    Series.new({type: new Float32(), data: new Float32Buffer([0.0, 1.0, 2.0, 3.0, 4.0, 5.0])});
  const df = new DataFrame({'a': a, 'b': b});

  const mask =
    Series.new({length: 6, type: new Bool8(), data: new Uint8Buffer([0, 0, 1, 0, 1, 1])});

  const result = df.filter(mask);
  expect(result.numRows).toBe(3);

  const ra = result.get('a');
  const rb = result.get('b');

  const expected_a = Series.new({type: new Int32(), data: new Int32Buffer([2, 4, 5])});
  expect([...ra]).toEqual([...expected_a]);

  const expected_b = Series.new({type: new Float32(), data: new Float32Buffer([2.0, 4.0, 5.0])});
  expect([...rb]).toEqual([...expected_b]);
});

test(
  'dataframe.dropNulls(axis=0, thresh=df.numColumns), drop rows with non-null values < numColumn (drop row if atleast one null)',
  () => {
    const a  = Series.new({
      type: new Float32,
      data: [null, 1, null, null, null, null],
    });
    const b  = Series.new({
      type: new Float32,
      data: [null, 1, null, null, null, null],
    });
    const c  = Series.new({
      type: new Float32,
      data: [1, null, 3, 4, 5, 6],
    });
    const df = new DataFrame({'a': a, 'b': b, 'c': c});

    // all rows are dropped, since every row contains atleast one Null value
    const result = df.dropNulls(0, df.numColumns);
    expect(result.numRows).toEqual(0);
  });

test(
  'dataframe.dropNulls(axis=0, thresh=1), drop rows with non-null values < 1 (drop row if all null)',
  () => {
    const a  = Series.new({
      type: new Float32,
      data: [null, 1, null, null, null, null],
    });
    const b  = Series.new({
      type: new Float32,
      data: [null, 1, null, null, null, null],
    });
    const c  = Series.new({
      type: new Float32,
      data: [null, 2, 3, 4, 5, 6],
    });
    const df = new DataFrame({'a': a, 'b': b, 'c': c});

    const expected_a = Series.new({type: new Float32, data: [1, null, null, null, null]});
    const expected_c = Series.new({type: new Float32, data: [2, 3, 4, 5, 6]});

    // row 1 is dropped as it contains all Nulls
    const result = df.dropNulls(0, 1);
    const ra     = result.get('a');
    const rc     = result.get('c');

    expect([...ra]).toEqual([...expected_a]);
    expect([...rc]).toEqual([...expected_c]);
    expect(result.numRows).toEqual(5);
  });

test(
  'dataframe.dropNulls(axis=1, thresh=1), drop columns with non-null values < 1 (drop if all null)',
  () => {
    const a  = Series.new({
      type: new Float32,
      data: [null, 1, null, null, null, null],
    });
    const b  = Series.new({
      type: new Float32,
      data: [null, 1, 2, 3, 4, null],
    });
    const c  = Series.new({
      type: new Float32,
      data: [null, null, null, null, null, null],
    });
    const df = new DataFrame({'a': a, 'b': b, 'c': c});

    const result = df.dropNulls(1, 1);

    // column c is dropped as it contains all Null values
    expect(result.numColumns).toEqual(2);
    expect(result.names).toEqual(['a', 'b']);
  });

test(
  'dataframe.dropNulls(axis=1, thresh=df.numRows), drop columns with non-ull values < numRows (drop if atleast one null)',
  () => {
    const a  = Series.new({type: new Float32, data: [0, 1, null, 3, 4, 4]});
    const b  = Series.new({type: new Float32, data: [0, 1, 3, 5, 5, null]});
    const c  = Series.new({type: new Float32, data: [1, 2, 3, null, 5, 6]});
    const df = new DataFrame({'a': a, 'b': b, 'c': c});

    const result = df.dropNulls(1, df.numRows);

    // all columns are dropped as each one contains atleast one null value
    expect(result.numColumns).toEqual(0);
    expect(result.names).toEqual([]);
  });

test(
  'dataframe.dropNaNs(axis=0, thresh=df.numColumns), drop row with non-NaN values < numColumn (drop row if atleast one NaN)',
  () => {
    const a  = Series.new({type: new Float32, data: [0, 1, 2, 3, 4, 4]});
    const d  = Series.new({type: new Float32, data: [0, 1, 2, 3, 4, 4]});
    const b  = Series.new({type: new Float32, data: [0, NaN, 3, 5, 5, 6]});
    const c  = Series.new({type: new Float32, data: [NaN, NaN, NaN, NaN, NaN, NaN]});
    const df = new DataFrame({'a': a, 'b': b, 'c': c, 'd': d});

    // all rows are dropped, since every row contains atleast one NaN value
    const result = df.dropNaNs(0, df.numColumns);
    expect(result.numRows).toEqual(0);
  });

test('dataframe.dropNaNs(axis=0, thresh=1), drop row with non-NaN values < 1 (drop row if all NaN)',
     () => {
       const a  = Series.new({type: new Float32, data: [0, NaN, 2, 3, 4, 4]});
       const d  = Series.new({type: new Float32, data: [0, NaN, 2, 3, 4, 4]});
       const b  = Series.new({type: new Float32, data: [0, NaN, 3, 5, 5, 6]});
       const c  = Series.new({type: new Float32, data: [NaN, NaN, NaN, NaN, NaN, NaN]});
       const df = new DataFrame({'a': a, 'b': b, 'c': c, 'd': d});

       const expected_a = Series.new({type: new Float32, data: [0, 2, 3, 4, 4]});

       // row 1 is dropped as it contains all NaNs
       const result = df.dropNaNs(0, 1);
       const ra     = result.get('a');

       expect([...ra]).toEqual([...expected_a]);
       expect(result.numRows).toEqual(5);
     });

test('dataframe.dropNaNs(axis=1, thresh=1), drop columns with non-NaN values < 1 (drop if all NaN)',
     () => {
       const a  = Series.new({type: new Float32, data: [0, NaN, 2, 3, 4, 4]});
       const b  = Series.new({type: new Float32, data: [0, NaN, 3, 5, 5, 6]});
       const c  = Series.new({type: new Float32, data: [NaN, NaN, NaN, NaN, NaN, NaN]});
       const d  = Series.new({type: new Float32, data: [0, NaN, 2, 3, 4, 4]});
       const df = new DataFrame({'a': a, 'b': b, 'c': c, 'd': d});

       const result = df.dropNaNs(1, 1);

       // column c is dropped as it contains all NaN values
       expect(result.numColumns).toEqual(3);
       expect(result.names).toEqual(['a', 'b', 'd']);
     });

test(
  'dataframe.dropNaNs(axis=1, thresh=df.numRows), drop columns with non-NaN values < numRows (drop if atleast one NaN)',
  () => {
    const a  = Series.new({type: new Float32, data: [0, NaN, 2, 3, 4, 4]});
    const b  = Series.new({type: new Float32, data: [0, NaN, 3, 5, 5, 6]});
    const c  = Series.new({type: new Float32, data: [NaN, NaN, NaN, NaN, NaN, NaN]});
    const d  = Series.new({type: new Float32, data: [0, NaN, 2, 3, 4, 4]});
    const df = new DataFrame({'a': a, 'b': b, 'c': c, 'd': d});

    const result = df.dropNaNs(1, df.numRows);

    // all columns are dropped as each one contains atleast one null value
    expect(result.numColumns).toEqual(0);
    expect(result.names).toEqual([]);
  });

test('dataframe.nansToNulls', () => {
  const a  = Series.new({type: new Int32, data: [0, 1, 2, 3, 4, 4]});
  const b  = Series.new({type: new Float32, data: new Float32Buffer([0, NaN, 3, 5, 5, 6])});
  const df = new DataFrame({'a': a, 'b': b});

  expect(df.get('b').nullCount).toEqual(0);

  const result = df.nansToNulls();

  expect(result.get('b').nullCount).toEqual(1);
});

<<<<<<< HEAD
test('dataframe.isNaN', () => {
  const a      = Series.new({type: new Int32, data: [0, null, 2, 3, null]});
  const b      = Series.new({type: new Float32, data: [NaN, 0, 3, NaN, null]});
  const c      = Series.new([null, null, 'foo', 'bar', '']);
  const df     = new DataFrame({'a': a, 'b': b, 'c': c});
  const result = df.isNaN();

  const expected_a = Series.new(a);
  const expected_b = Series.new([true, false, false, true, false]);
  const expected_c = Series.new(c);
=======
test('dataframe.isNull', () => {
  const a      = Series.new([0, null, 2, 3, null]);
  const b      = Series.new([NaN, 0, 3, NaN, null]);
  const c      = Series.new([null, null, 'foo', 'bar', '']);
  const df     = new DataFrame({'a': a, 'b': b, 'c': c});
  const result = df.isNull();

  const expected_a = Series.new({type: new Bool8, data: [false, true, false, false, true]});
  const expected_b = Series.new({type: new Bool8, data: [false, false, false, false, true]});
  const expected_c = Series.new({type: new Bool8, data: [true, true, false, false, false]});
>>>>>>> d03fa084

  expect([...result.get('a')]).toEqual([...expected_a]);
  expect([...result.get('b')]).toEqual([...expected_b]);
  expect([...result.get('c')]).toEqual([...expected_c]);
});<|MERGE_RESOLUTION|>--- conflicted
+++ resolved
@@ -438,7 +438,6 @@
   expect(result.get('b').nullCount).toEqual(1);
 });
 
-<<<<<<< HEAD
 test('dataframe.isNaN', () => {
   const a      = Series.new({type: new Int32, data: [0, null, 2, 3, null]});
   const b      = Series.new({type: new Float32, data: [NaN, 0, 3, NaN, null]});
@@ -449,7 +448,12 @@
   const expected_a = Series.new(a);
   const expected_b = Series.new([true, false, false, true, false]);
   const expected_c = Series.new(c);
-=======
+  
+  expect([...result.get('a')]).toEqual([...expected_a]);
+  expect([...result.get('b')]).toEqual([...expected_b]);
+  expect([...result.get('c')]).toEqual([...expected_c]);
+});
+  
 test('dataframe.isNull', () => {
   const a      = Series.new([0, null, 2, 3, null]);
   const b      = Series.new([NaN, 0, 3, NaN, null]);
@@ -460,7 +464,6 @@
   const expected_a = Series.new({type: new Bool8, data: [false, true, false, false, true]});
   const expected_b = Series.new({type: new Bool8, data: [false, false, false, false, true]});
   const expected_c = Series.new({type: new Bool8, data: [true, true, false, false, false]});
->>>>>>> d03fa084
 
   expect([...result.get('a')]).toEqual([...expected_a]);
   expect([...result.get('b')]).toEqual([...expected_b]);
