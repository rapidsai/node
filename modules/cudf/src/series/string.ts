--- conflicted
+++ resolved
@@ -97,6 +97,22 @@
   get data() { return Series.new(this._col.getChild<Uint8>(1)); }
 
   /**
+   * Concat a StringSeries to the end of the caller, returning a new StringSeries.
+   *
+   * @param other The StringSeries to concat to the end of the caller.
+   *
+   * @example
+   * ```typescript
+   * import {Series} from '@rapidsai/cudf';
+   *
+   * Series.new(["foo"]).concat(Series.new(["bar"])) // ["foo", "bar"]
+   * ```
+   */
+  concat(other: Series<Utf8String>, memoryResource?: MemoryResource): Series<Utf8String> {
+    return this.__construct(this._col.concat(other._col, memoryResource));
+  }
+
+  /**
    * Returns a boolean series identifying rows which match the given regex pattern.
    *
    * @param pattern Regex pattern to match to each string.
@@ -193,30 +209,16 @@
   }
 
   /**
-<<<<<<< HEAD
-   * Concat a StringSeries to the end of the caller, returning a new StringSeries.
-   *
-   * @param other The StringSeries to concat to the end of the caller.
-=======
    * Applies a JSONPath(string) where each row in the series is a valid json string. Returns New
    * StringSeries containing the retrieved json object strings
    *
    * @param jsonPath The JSONPath string to be applied to each row of the input column
    * @param memoryResource The optional MemoryResource used to allocate the result Series's device
    *   memory.
->>>>>>> 1b96d8f0
-   *
-   * @example
-   * ```typescript
-   * import {Series} from '@rapidsai/cudf';
-<<<<<<< HEAD
-   *
-   * Series.new(["foo"]).concat(Series.new(["bar"])) // ["foo", "bar"]
-   * ```
-   */
-  concat(other: Series<Utf8String>, memoryResource?: MemoryResource): Series<Utf8String> {
-    return this.__construct(this._col.concat(other._col, memoryResource));
-=======
+   *
+   * @example
+   * ```typescript
+   * import {Series} from '@rapidsai/cudf';
    * const a = const lines = Series.new([
    *  {foo: {bar: "baz"}},
    *  {foo: {baz: "bar"}},
@@ -231,6 +233,5 @@
    */
   getJSONObject(jsonPath: string, memoryResource?: MemoryResource): StringSeries {
     return Series.new(this._col.getJSONObject(jsonPath, memoryResource));
->>>>>>> 1b96d8f0
   }
 }