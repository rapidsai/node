// Copyright (c) 2021, NVIDIA CORPORATION.
//
// Licensed under the Apache License, Version 2.0 (the "License");
// you may not use this file except in compliance with the License.
// You may obtain a copy of the License at
//
//     http://www.apache.org/licenses/LICENSE-2.0
//
// Unless required by applicable law or agreed to in writing, software
// distributed under the License is distributed on an "AS IS" BASIS,
// WITHOUT WARRANTIES OR CONDITIONS OF ANY KIND, either express or implied.
// See the License for the specific language governing permissions and
// limitations under the License.

#include <cudf/io/datasource.hpp>
#include <cudf/io/parquet.hpp>
#include <node_cudf/table.hpp>
#include <node_cudf/utilities/metadata.hpp>

namespace nv {

namespace {

cudf::io::parquet_reader_options make_reader_options(Napi::Object const& options,
                                                     cudf::io::source_info const& source) {
  auto env     = options.Env();
  auto is_null = [](Napi::Value const& val) {
    return val.IsNull() || val.IsEmpty() || val.IsUndefined();
  };
  auto has_opt  = [&](std::string const& key) { return options.Has(key); };
  auto napi_opt = [&](std::string const& key) -> Napi::Value {
    return has_opt(key) ? options.Get(key) : env.Undefined();
  };
  auto long_opt = [&](std::string const& key) {
    return has_opt(key) ? options.Get(key).ToNumber().Int32Value() : -1;
  };
  auto bool_opt = [&](std::string const& key, bool default_val) {
    return has_opt(key) ? options.Get(key).ToBoolean() == true : default_val;
  };

  auto napi_row_groups = napi_opt("rowGroups");
  std::vector<std::vector<cudf::size_type>> row_groups;
  if (!is_null(napi_row_groups) && napi_row_groups.IsArray()) {
    auto arr = napi_row_groups.As<Napi::Array>();
    for (size_t i = 0; i < arr.Length(); ++i) { row_groups.push_back(NapiToCPP{arr.Get(i)}); }
  }

  auto opts = std::move(cudf::io::parquet_reader_options::builder(source)
                          .num_rows(long_opt("numRows"))
                          .convert_strings_to_categories(bool_opt("stringsToCategorical", false))
                          .use_pandas_metadata(bool_opt("usePandasMetadata", true))
                          .build());

  // These cannot be both set together (cudf exception), so we only set them depending on if
  // the options contains a definition for them.
  if (!row_groups.empty()) { opts.set_row_groups(row_groups); }
  if (has_opt("skipRows")) { opts.set_skip_rows(long_opt("skipRows")); }

  auto columns = napi_opt("columns");

  if (!is_null(columns) && columns.IsArray()) { opts.set_columns(NapiToCPP{columns}); }

  return opts;
}

Napi::Value read_parquet_files(Napi::Object const& options,
                               std::vector<std::string> const& sources) {
  auto env = options.Env();
  auto result =
    cudf::io::read_parquet(make_reader_options(options, cudf::io::source_info{sources}));
  auto output = Napi::Object::New(env);
  output.Set("names", get_output_names_from_metadata(env, result));
  output.Set("table", Table::New(env, get_output_cols_from_metadata(env, result)));
  return output;
}

<<<<<<< HEAD
std::vector<cudf::io::host_buffer> get_host_buffers(std::vector<Span<char>> const& sources) {
  std::vector<cudf::io::host_buffer> buffers;
  buffers.reserve(sources.size());
  std::transform(sources.begin(), sources.end(), std::back_inserter(buffers), [&](auto const& buf) {
    return cudf::io::host_buffer{buf.data(), buf.size()};
=======
std::vector<cudf::io::host_buffer> get_host_buffers(std::vector<Span<uint8_t>> const& sources) {
  std::vector<cudf::io::host_buffer> buffers;
  buffers.reserve(sources.size());
  std::transform(sources.begin(), sources.end(), std::back_inserter(buffers), [&](auto const& buf) {
    return cudf::io::host_buffer{static_cast<Span<char>>(buf), buf.size()};
>>>>>>> 36ff27e1
  });
  return buffers;
}

<<<<<<< HEAD
Napi::Value read_parquet_strings(Napi::Object const& options,
                                 std::vector<Span<char>> const& sources) {
=======
Napi::Value read_parquet_sources(Napi::Object const& options,
                                 std::vector<Span<uint8_t>> const& sources) {
>>>>>>> 36ff27e1
  auto env    = options.Env();
  auto result = cudf::io::read_parquet(
    make_reader_options(options, cudf::io::source_info{get_host_buffers(sources)}));
  auto output = Napi::Object::New(env);
  output.Set("names", get_output_names_from_metadata(env, result));
  output.Set("table", Table::New(env, get_output_cols_from_metadata(env, result)));
  return output;
}

}  // namespace

Napi::Value Table::read_parquet(Napi::CallbackInfo const& info) {
  auto env = info.Env();

  NODE_CUDF_EXPECT(info[0].IsObject(), "readParquet expects an Object of ReadParquetOptions", env);

  auto options = info[0].As<Napi::Object>();
  auto sources = options.Get("sources");

  NODE_CUDF_EXPECT(sources.IsArray(), "readParquet expects an Array of paths or buffers", env);
  try {
    return (options.Get("sourceType").ToString().Utf8Value() == "files")
             ? read_parquet_files(options, NapiToCPP{sources})
<<<<<<< HEAD
             : read_parquet_strings(options, NapiToCPP{sources});
=======
             : read_parquet_sources(options, NapiToCPP{sources});
>>>>>>> 36ff27e1
  } catch (cudf::logic_error const& err) { NAPI_THROW(Napi::Error::New(env, err.what())); }
}

}  // namespace nv<|MERGE_RESOLUTION|>--- conflicted
+++ resolved
@@ -74,30 +74,17 @@
   return output;
 }
 
-<<<<<<< HEAD
-std::vector<cudf::io::host_buffer> get_host_buffers(std::vector<Span<char>> const& sources) {
-  std::vector<cudf::io::host_buffer> buffers;
-  buffers.reserve(sources.size());
-  std::transform(sources.begin(), sources.end(), std::back_inserter(buffers), [&](auto const& buf) {
-    return cudf::io::host_buffer{buf.data(), buf.size()};
-=======
 std::vector<cudf::io::host_buffer> get_host_buffers(std::vector<Span<uint8_t>> const& sources) {
   std::vector<cudf::io::host_buffer> buffers;
   buffers.reserve(sources.size());
   std::transform(sources.begin(), sources.end(), std::back_inserter(buffers), [&](auto const& buf) {
     return cudf::io::host_buffer{static_cast<Span<char>>(buf), buf.size()};
->>>>>>> 36ff27e1
   });
   return buffers;
 }
 
-<<<<<<< HEAD
-Napi::Value read_parquet_strings(Napi::Object const& options,
-                                 std::vector<Span<char>> const& sources) {
-=======
 Napi::Value read_parquet_sources(Napi::Object const& options,
                                  std::vector<Span<uint8_t>> const& sources) {
->>>>>>> 36ff27e1
   auto env    = options.Env();
   auto result = cudf::io::read_parquet(
     make_reader_options(options, cudf::io::source_info{get_host_buffers(sources)}));
@@ -121,11 +108,7 @@
   try {
     return (options.Get("sourceType").ToString().Utf8Value() == "files")
              ? read_parquet_files(options, NapiToCPP{sources})
-<<<<<<< HEAD
-             : read_parquet_strings(options, NapiToCPP{sources});
-=======
              : read_parquet_sources(options, NapiToCPP{sources});
->>>>>>> 36ff27e1
   } catch (cudf::logic_error const& err) { NAPI_THROW(Napi::Error::New(env, err.what())); }
 }
 
