--- conflicted
+++ resolved
@@ -41,14 +41,10 @@
   Uint8,
   Utf8String,
 } from './types/dtypes';
-<<<<<<< HEAD
 import {
   NullOrder,
   ReplacePolicy,
 } from './types/enums';
-=======
-import {NullOrder} from './types/enums';
->>>>>>> 7cef8fc8
 import {ArrowToCUDFType, arrowToCUDFType} from './types/mappings';
 
 export type SeriesProps<T extends DataType = any> = {
