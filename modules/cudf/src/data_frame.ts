--- conflicted
+++ resolved
@@ -114,8 +114,6 @@
     return new DataFrame(new ColumnAccessor(
       names.reduce((map, name, i) => ({...map, [name]: table.getColumnByIndex(i)}),
                    {} as ColumnsMap<{[P in keyof T]: T[P]}>)));
-<<<<<<< HEAD
-=======
   }
 
   /**
@@ -133,7 +131,6 @@
     const {names, table} = Table.readParquet(options);
     return new DataFrame(new ColumnAccessor(
       names.reduce((map, name, i) => ({...map, [name]: table.getColumnByIndex(i)}), {})));
->>>>>>> 2adf616f
   }
 
   /**
