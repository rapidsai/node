--- conflicted
+++ resolved
@@ -1588,7 +1588,31 @@
   }
 
   /**
-<<<<<<< HEAD
+   * Replace null values with the corresponding elements from another Map of Series.
+   *
+   * @param value The map of Series to use in place of nulls.
+   * @param memoryResource The optional MemoryResource used to allocate the result Column's device
+   *   memory.
+   *
+   * @example
+   * ```typescript
+   * import {DataFrame, Series} from '@rapidsai/cudf';
+   *
+   * const df = new DataFrame({
+   *  a: Series.new([0, null, 2]);
+   *  b: Series.new([null, null, null]);
+   * });
+   *
+   * df.replaceNulls({'a': Series.new([0, 1, 2]), 'b': Series.new([1, 1, 1])});
+   * // return {
+   * //    a: [0, 1, 2],
+   * //    b: [1, 1, 1],
+   * // }
+   * ```
+   */
+  replaceNulls(value: SeriesMap<T>, memoryResource?: MemoryResource): DataFrame<T>;
+
+  /**
    * Replace null values with a scalar value.
    *
    * @param value The scalar value to use in place of nulls.
@@ -1611,34 +1635,7 @@
    * // }
    * ```
    */
-  replaceNulls(value: T['scalarType']|any, memoryResource?: MemoryResource): DataFrame;
-
-  /**
-   * Replace null values with the corresponding elements from another Map of Series.
-   *
-   * @param value The map of Series to use in place of nulls.
-   * @param memoryResource The optional MemoryResource used to allocate the result Column's device
-   *   memory.
-   *
-   * @example
-   * ```typescript
-   * import {DataFrame, Series} from '@rapidsai/cudf';
-   *
-   * const df = new DataFrame({
-   *  a: Series.new([0, null, 2]);
-   *  b: Series.new([null, null, null]);
-   * });
-   *
-   * df.replaceNulls({'a': Series.new([0, 1, 2]), 'b': Series.new([1, 1, 1])});
-   * // return {
-   * //    a: [0, 1, 2],
-   * //    b: [1, 1, 1],
-   * // }
-   * ```
-   */
-  replaceNulls(value: SeriesMap<T>, memoryResource?: MemoryResource): DataFrame;
-
-  replaceNulls(value: any, memoryResource?: MemoryResource): DataFrame {
+  replaceNulls(value: any, memoryResource?: MemoryResource): DataFrame<T> {
     if (value instanceof Object) {
       const columns = new ColumnAccessor(_seriesToColumns(value as SeriesMap<T>));
       return new DataFrame(this.names.reduce(
@@ -1658,7 +1655,9 @@
         }),
         {} as SeriesMap<T>));
     }
-=======
+  }
+
+  /**
    * Drops duplicate rows from a DataFrame
    *
    * @param keep Determines whether to keep the first, last, or none of the duplicate items.
@@ -1691,6 +1690,5 @@
     return new DataFrame(
       allNames.reduce((map, name, i) => ({...map, [name]: Series.new(table.getColumnByIndex(i))}),
                       {} as SeriesMap<T>));
->>>>>>> f23f2948
   }
 }