// Copyright (c) 2020-2021, NVIDIA CORPORATION.
//
// Licensed under the Apache License, Version 2.0 (the "License");
// you may not use this file except in compliance with the License.
// You may obtain a copy of the License at
//
//     http://www.apache.org/licenses/LICENSE-2.0
//
// Unless required by applicable law or agreed to in writing, software
// distributed under the License is distributed on an "AS IS" BASIS,
// WITHOUT WARRANTIES OR CONDITIONS OF ANY KIND, either express or implied.
// See the License for the specific language governing permissions and
// limitations under the License.

import {MemoryResource} from '@rapidsai/rmm';
import * as arrow from 'apache-arrow';
import {Readable} from 'stream';

import {Column} from './column';
import {ColumnAccessor} from './column_accessor';
import {Join, JoinResult} from './dataframe/join';
import {GroupByMultiple, GroupByMultipleProps, GroupBySingle, GroupBySingleProps} from './groupby';
import {AbstractSeries, Series} from './series';
import {Table, ToArrowMetadata} from './table';
import {CSVToCUDFType, CSVTypeMap, ReadCSVOptions, WriteCSVOptions} from './types/csv';
import {Bool8, DataType, Float32, Float64, IndexType, Numeric} from './types/dtypes';
import {NullOrder} from './types/enums';
import {ColumnsMap, CommonType, TypeMap} from './types/mappings';

export type SeriesMap<T extends TypeMap> = {
  [P in keyof T]: AbstractSeries<T[P]>
};

export type OrderSpec = {
  ascending: boolean,
  null_order: NullOrder
};

type JoinType = 'inner'|'outer'|'left'|'right'|'leftsemi'|'leftanti';

type JoinProps<
  Rhs extends TypeMap,
  TOn extends string,
  How extends JoinType = 'inner',
  LSuffix extends string = '',
  RSuffix extends string = '',
> = {
  other: DataFrame<Rhs>,
  on: TOn[],
  how: How,
  lsuffix?: LSuffix,
  rsuffix?: RSuffix,
  nullEquality?: boolean,
};

type CombinedGroupByProps<T extends TypeMap, R extends keyof T, IndexKey extends string> =
  GroupBySingleProps<T, R>|Partial<GroupByMultipleProps<T, R, IndexKey>>;

function _seriesToColumns<T extends TypeMap>(data: SeriesMap<T>) {
  const columns = {} as any;
  for (const [name, series] of Object.entries(data)) { columns[name] = series._col; }
  return <ColumnsMap<T>>columns;
}

/**
 * A GPU Dataframe object.
 */
export class DataFrame<T extends TypeMap = any> {
  /**
   * Read a csv from disk and create a cudf.DataFrame
   *
   * @example
   * ```typescript
   * import {DataFrame, Series}  from '@rapidsai/cudf';
   * const df = DataFrame.readCSV({
   *  header: 0,
   *  sourceType: 'files',
   *  sources: ['test.csv'],
   *  dataTypes: {
   *    a: 'int16',
   *    b: 'bool',
   *    c: 'float32',
   *    d: 'str'
   *  }
   * })
   * ```
   */
  public static readCSV<T extends CSVTypeMap = any>(options: ReadCSVOptions<T>) {
    const {names, table} = Table.readCSV(options);
    return new DataFrame(new ColumnAccessor(
      names.reduce((map, name, i) => ({...map, [name]: table.getColumnByIndex(i)}),
                   {} as ColumnsMap<{[P in keyof T]: CSVToCUDFType<T[P]>}>)));
  }

  private _accessor: ColumnAccessor<T>;

  /**
   * Create a new cudf.DataFrame
   *
   * @example
   * ```typescript
   * import {DataFrame, Series}  from '@rapidsai/cudf';
   * const df = new DataFrame({
   *  a: Series.new([1, 2]),
   *  b: Series.new([true, false]),
   *  c: Series.new(["foo", "bar"])
   * })
   *
   * ```
   */
  constructor(data: ColumnAccessor<T>|SeriesMap<T>) {
    this._accessor =
      (data instanceof ColumnAccessor) ? data : new ColumnAccessor(_seriesToColumns(data));
  }

  /**
   * The number of rows in each column of this DataFrame
   *
   * @example
   * ```typescript
   * import {DataFrame, Series}  from '@rapidsai/cudf';
   * const df = new DataFrame({
   *  a: Series.new([1, 2]),
   *  b: Series.new([1, 2]),
   *  c: Series.new([1, 2])
   * })
   *
   * df.numRows // 2
   * ```
   */
  get numRows() { return this._accessor.columns[0].length; }

  /**
   * The number of columns in this DataFrame
   *
   * @example
   * ```typescript
   * import {DataFrame, Series}  from '@rapidsai/cudf';
   * const df = new DataFrame({
   *  a: Series.new([1, 2]),
   *  b: Series.new([1, 2]),
   *  c: Series.new([1, 2])
   * })
   *
   * df.numColumns // 3
   * ```
   */
  get numColumns() { return this._accessor.length; }

  /**
   * The names of columns in this DataFrame
   *
   * @example
   * ```typescript
   * import {DataFrame, Series}  from '@rapidsai/cudf';
   * const df = new DataFrame({
   *  a: Series.new([1, 2]),
   *  b: Series.new([1, 2]),
   *  c: Series.new([1, 2])
   * })
   *
   * df.names // ['a', 'b', 'c']
   * ```
   */
  get names() { return this._accessor.names; }

  /** @ignore */
  asTable() { return new Table({columns: this._accessor.columns}); }

  /**
   * Return a new DataFrame containing only specified columns.
   *
   * @param columns Names of columns keep.
   *
   * @example
   * ```typescript
   * import {DataFrame, Series}  from '@rapidsai/cudf';
   * const df = new DataFrame({
   *  a: Series.new([0, 1, 1, 2, 2, 2]),
   *  b: Series.new([0, 1, 2, 3, 4, 4]),
   *  c: Series.new([1, 2, 3, 4, 5, 6])
   * })
   *
   * df.select(['a', 'b']) // returns df with {a, b}
   * ```
   */
  select<R extends keyof T>(names: R[]) {
    return new DataFrame(this._accessor.selectByColumnNames(names));
  }

  /**
   * Return a new DataFrame with new columns added.
   *
   * @param data mapping of names to new columns to add
   *
   * @example
   * ```typescript
   * import {DataFrame} from '@rapidsai/cudf';
   *
   * const df = new DataFrame({a: [1, 2, 3]});
   *
   * df.assign({b: ["foo", "bar", "bar"]})
   * // returns df {a: [1, 2, 3], b: ["foo", "bar", "bar"]}
   * ```
   */
  assign<R extends TypeMap>(data: SeriesMap<R>): DataFrame<T&R>;

  /**
   * Return a new DataFrame with new columns added.
   *
   * @param data a GPU DataFrame object
   *
   * @example
   * ```typescript
   * import {DataFrame} from '@rapidsai/cudf';
   *
   * const df = new DataFrame({a: [1, 2, 3]});
   * const df1 = new DataFrame({b: ["foo", "bar", "bar"]});
   *
   * df.assign(df1) // returns df {a: [1, 2, 3], b: ["foo", "bar", "bar"]}
   * ```
   */
  assign<R extends TypeMap>(data: DataFrame<R>): DataFrame<T&R>;

  assign<R extends TypeMap>(data: SeriesMap<R>|DataFrame<R>) {
    const columns = (data instanceof DataFrame) ? data._accessor : _seriesToColumns(data);
    return new DataFrame(this._accessor.addColumns(columns));
  }

  /**
   * Return a new DataFrame with specified columns removed.
   *
   * @param names Names of the columns to drop.
   *
   * @example
   * ```typescript
   * import {DataFrame, Series, Int32, Float32}  from '@rapidsai/cudf';
   * const df = new DataFrame({
   *  a: Series.new({type: new Int32, data: [0, 1, 1, 2, 2, 2]}),
   *  b: Series.new({type: new Float32, data: [0, 1, 2, 3, 4, 4]})
   * });
   *
   * df.drop(['a']) // returns df {b: [0, 1, 2, 3, 4, 4]}
   * ```
   */
  drop<R extends keyof T>(names: R[]) { return new DataFrame(this._accessor.dropColumns(names)); }

  /**
   * Return whether the DataFrame has a Series.
   *
   * @param name Name of the Series to return.
   *
   * @example
   * ```typescript
   * import {DataFrame, Series, Int32, Float32}  from '@rapidsai/cudf';
   * const df = new DataFrame({
   *  a: Series.new({type: new Int32, data: [0, 1, 1, 2, 2, 2]}),
   *  b: Series.new({type: new Float32, data: [0, 1, 2, 3, 4, 4]})
   * });
   *
   * df.has('a') // true
   * df.has('c') // false
   * ```
   */
  has(name: string) { return this._accessor.has(name); }

  /**
   * Return a series by name.
   *
   * @param name Name of the Series to return.
   *
   * @example
   * ```typescript
   * import {DataFrame, Series, Int32, Float32}  from '@rapidsai/cudf';
   * const df = new DataFrame({
   *  a: Series.new({type: new Int32, data: [0, 1, 1, 2, 2, 2]}),
   *  b: Series.new({type: new Float32, data: [0, 1, 2, 3, 4, 4]})
   * });
   *
   * df.get('a') // Int32Series
   * df.get('b') // Float32Series
   * ```
   */
  get<P extends keyof T>(name: P): Series<T[P]> { return Series.new(this._accessor.get(name)); }

  /**
   * Casts each Series in this DataFrame to a new dtype (similar to `static_cast` in C++).
   *
   * @param dataTypes The map from column names to new dtypes.
   * @param memoryResource The optional MemoryResource used to allocate the result Series's device
   *   memory.
   * @returns DataFrame of Series cast to the new dtype
   *
   * @example
   * ```typescript
   * import {DataFrame, Series, Int32, Float32}  from '@rapidsai/cudf';
   * const df = new DataFrame({
   *  a: Series.new({type: new Int32, data: [0, 1, 1, 2, 2, 2]}),
   *  b: Series.new({type: new Int32, data: [0, 1, 2, 3, 4, 4]})
   * });
   *
   * df.cast({a: new Float32}); // returns df with a as Float32Series and b as Int32Series
   * ```
   */
  cast<R extends {[P in keyof T]?: DataType}>(dataTypes: R, memoryResource?: MemoryResource) {
    const names = this._accessor.names;
    const types = !(dataTypes instanceof arrow.DataType)
                    ? dataTypes
                    : names.reduce((types, name) => ({...types, [name]: dataTypes}), {} as R);
    return new DataFrame(names.reduce(
      (columns, name) => ({
        ...columns,
        // eslint-disable-next-line @typescript-eslint/no-non-null-assertion
        [name]: name in types ? this.get(name).cast(types[name]!, memoryResource) : this.get(name)
      }),
      {} as SeriesMap<Omit<T, keyof R>&R>));
  }

  /**
   * Casts all the Series in this DataFrame to a new dtype (similar to `static_cast` in C++).
   *
   * @param dataType The new dtype.
   * @param memoryResource The optional MemoryResource used to allocate the result Series's device
   *   memory.
   * @returns DataFrame of Series cast to the new dtype
   *make notebooks.run
   *  a: Series.new({type: new Int32, data: [0, 1, 1, 2, 2, 2]}),
   *  b: Series.new({type: new Int32, data: [0, 1, 2, 3, 4, 4]})
   * })
   *
   * df.castAll(new Float32); // returns df with a and b as Float32Series
   * ```
   */
  castAll<R extends DataType>(dataType: R, memoryResource?: MemoryResource) {
    return new DataFrame(this._accessor.names.reduce(
      (columns, name) => ({...columns, [name]: this.get(name).cast(dataType, memoryResource)}),
      {} as SeriesMap<{[P in keyof T]: R}>));
  }

  /**
   * Generate an ordering that sorts DataFrame columns in a specified way
   *
   * @param options mapping of column names to sort order specifications
   *
   * @returns Series containting the permutation indices for the desired sort order
   *
   * @example
   * ```typescript
   * import {DataFrame, Series, Int32, NullOrder}  from '@rapidsai/cudf';
   * const df = new DataFrame({a: Series.new([null, 4, 3, 2, 1, 0])});
   *
   * df.orderBy({a: {ascending: true, null_order: NullOrder.BEFORE}});
   * // Int32Series [0, 5, 4, 3, 2, 1]
   *
   * df.orderBy({a: {ascending: true, null_order: NullOrder.AFTER}});
   * // Int32Series [5, 4, 3, 2, 1, 0]
   *
   * df.orderBy({a: {ascending: false, null_order: NullOrder.BEFORE}});
   * // Int32Series [1, 2, 3, 4, 5, 0]
   *
   * df.orderBy({a: {ascending: false, null_order: NullOrder.AFTER}});
   * // Int32Series [0, 1, 2, 3, 4, 5]
   * ```
   */
  orderBy<R extends keyof T>(options: {[P in R]: OrderSpec}) {
    const column_orders = new Array<boolean>();
    const null_orders   = new Array<NullOrder>();
    const columns       = new Array<Column<T[keyof T]>>();
    const entries       = Object.entries(options) as [R, OrderSpec][];
    entries.forEach(([name, {ascending, null_order}]) => {
      const child = this.get(name);
      if (child) {
        columns.push(child._col as Column<T[keyof T]>);
        column_orders.push(ascending);
        null_orders.push(null_order);
      }
    });
    // Compute the sorted sorted_indices
    const sorted_indices = new Table({columns}).orderBy(column_orders, null_orders);
    return Series.new(sorted_indices);
  }

  /**
   * Generate a new DataFrame sorted in the specified way.
   *
   * @param ascending whether to sort ascending (true) or descending (false)
   *   Default: true
   * @param null_order whether nulls should sort before or after other values
   *   Default: AFTER
   *
   * @returns A new DataFrame of sorted values
   *
   * @example
   * ```typescript
   * import {DataFrame, Series, Int32, NullOrder}  from '@rapidsai/cudf';
   * const df = new DataFrame({
   *   a: Series.new([null, 4, 3, 2, 1, 0]),
   *   b: Series.new([0, 1, 2, 3, 4, 5])
   * });
   *
   * df.sortValues({a: {ascending: true, null_order: NullOrder.AFTER}})
   * // {a: [0, 1, 2, 3, 4, null], b: [5, 4, 3, 2, 1, 0]}
   *
   * df.sortValues({a: {ascending: true, null_order: NullOrder.BEFORE}})
   * // {a: [null, 0, 1, 2, 3, 4], b: [0, 5, 4, 3, 2, 1]}
   *
   * df.sortValues({a: {ascending: false, null_order: NullOrder.AFTER}})
   * // {a: [4, 3, 2, 1, 0, null], b: [1, 2, 3, 4, 5, 0]}
   *
   * df.sortValues({a: {ascending: false, null_order: NullOrder.BEFORE}})
   * // {a: [null, 4, 3, 2, 1, 0], b: [0, 1, 2, 3, 4, 5]}
   * ```
   */
  sortValues<R extends keyof T>(options: {[P in R]: OrderSpec}) {
    return this.gather(this.orderBy(options));
  }

  /**
   * Return sub-selection from a DataFrame from the specified indices
   *
   * @param selection
   *
   * @example
   * ```typescript
   * import {DataFrame, Series, Int32}  from '@rapidsai/cudf';
   * const df = new DataFrame({
   *   a: Series.new({type: new Int32, data: [0, 1, 2, 3, 4, 5]}),
   *   b: Series.new([0.0, 1.0, 2.0, 3.0, 4.0, 5.0])
   * });
   *
   * const selection = Series.new({type: new Int32, data: [2,4,5]});
   *
   * df.gather(selection); // {a: [2, 4, 5], b: [2.0, 4.0, 5.0]}
   * ```
   */
  gather<R extends IndexType>(selection: Series<R>, nullify_out_of_bounds = false) {
    const temp       = new Table({columns: this._accessor.columns});
    const columns    = temp.gather(selection._col, nullify_out_of_bounds);
    const series_map = {} as SeriesMap<T>;
    this._accessor.names.forEach(
      (name, index) => { series_map[name] = Series.new(columns.getColumnByIndex(index)); });
    return new DataFrame(series_map);
  }

  /**
   * Return a group-by on a single column.
   *
   * @param props configuration for the groupby
   *
   * @example
   * ```typescript
   * import {DataFrame, Series}  from '@rapidsai/cudf';
   * const df = new DataFrame({
   *  a: Series.new([0, 1, 1, 2, 2, 2]),
   *  b: Series.new([0, 1, 2, 3, 4, 4]),
   *  c: Series.new([1, 2, 3, 4, 5, 6])
   * })
   *
   * df.groupby({by: 'a'}).max() // { a: [2, 1, 0], b: [4, 2, 0], c: [6, 3, 1] }
   *
   * ```
   */
  groupBy<R extends keyof T>(props: GroupBySingleProps<T, R>): GroupBySingle<T, R>;

  /**
   * Return a group-by on a multiple columns.
   *
   * @param props configuration for the groupby
   *
   * @example
   * ```typescript
   * import {DataFrame, Series}  from '@rapidsai/cudf';
   * const df = new DataFrame({
   *  a: Series.new([0, 1, 1, 2, 2, 2]),
   *  b: Series.new([0, 1, 2, 3, 4, 4]),
   *  c: Series.new([1, 2, 3, 4, 5, 6])
   * })
   *
   * df.groupby({by: ['a', 'b']}).max()
   * // {
   * //   "a_b": [{"a": [2, 1, 1, 2, 0], "b": [4, 2, 1, 3, 0]}],
   * //   "c": [6, 3, 2, 4, 1]
   * // }
   *
   * ```
   */
  groupBy<R extends keyof T, IndexKey extends string>(props: GroupByMultipleProps<T, R, IndexKey>):
    GroupByMultiple<T, R, IndexKey>;

  groupBy<R extends keyof T, IndexKey extends string>(props: CombinedGroupByProps<T, R, IndexKey>) {
    if (!Array.isArray(props.by)) {
      return new GroupBySingle(this, props as GroupBySingleProps<T, R>);
    } else if ('index_key' in props) {
      return new GroupByMultiple(this, props as GroupByMultipleProps<T, R, IndexKey>);
    } else {
      return new GroupByMultiple(this, {
        ...props,
        index_key: props.by.join('_'),
      } as GroupByMultipleProps<T, R, any>);
    }
  }

  /**
   * Return sub-selection from a DataFrame from the specified boolean mask
   *
   * @param mask
   *
   * @example
   * ```typescript
   * import {DataFrame, Series, Bool8}  from '@rapidsai/cudf';
   * const df = new DataFrame({
   *  a: Series.new([0, 1, 2, 3, 4, 4]),
   *  b: Series.new([0, NaN, 2, 3, 4, 4])
   * })
   * const mask = Series.new({type: new Bool8, data: [0, 0, 1, 0, 1, 1]})
   *
   * df.filter(mask); // {a: [2, 4, 4], b: [2, 4, 4]}
   *
   * ```
   */
  filter(mask: Series<Bool8>) {
    const temp       = new Table({columns: this._accessor.columns});
    const columns    = temp.gather(mask._col, false);
    const series_map = {} as SeriesMap<T>;
    this._accessor.names.forEach(
      (name, index) => { series_map[name] = Series.new(columns.getColumnByIndex(index)); });
    return new DataFrame(series_map);
  }

  /**
   * Join columns with other DataFrame.
   *
   * @param props the configuration for the join
   * @returns the joined DataFrame
   */
  // clang-format off
  join<R extends TypeMap, TOn extends (string & keyof T & keyof R), LSuffix extends string = '', RSuffix extends string = ''>(
    props: JoinProps<R, TOn, 'inner'|'outer'|'left'|'right', LSuffix, RSuffix>
  ): DataFrame<{
    [P in keyof JoinResult<T, R, TOn, LSuffix, RSuffix>]:
      R[P] extends Numeric ? P extends TOn //
        ? CommonType<T[P], Numeric & R[P]> //
        : JoinResult<T, R, TOn, LSuffix, RSuffix>[P] //
        : JoinResult<T, R, TOn, LSuffix, RSuffix>[P]
  }>;
  // clang-format on

  /**
   * Join columns with other DataFrame.
   *
   * @param props the configuration for the join
   * @returns the joined DataFrame
   */
  // clang-format off
  join<R extends TypeMap, TOn extends (string & keyof T & keyof R)>(
    props: JoinProps<R, TOn, 'leftsemi'|'leftanti'>
  ): DataFrame<T>;
  // clang-format on

  // clang-format off
  join(props: any): any {
    // clang-format on
    const {how = 'inner', other, ...opts} = props;
    switch (how) {
      case 'left': return new Join({...opts, lhs: this, rhs: other}).left();
      case 'right': return new Join({...opts, lhs: this, rhs: other}).right();
      case 'inner': return new Join({...opts, lhs: this, rhs: other}).inner();
      case 'outer': return new Join({...opts, lhs: this, rhs: other}).outer();
      case 'leftsemi': return new Join({...opts, lhs: this, rhs: other}).leftSemi();
      case 'leftanti': return new Join({...opts, lhs: this, rhs: other}).leftAnti();
    }
  }

  /**
   * Serialize this DataFrame to CSV format.
   *
   * @param options Options controlling CSV writing behavior.
   *
   * @returns A node ReadableStream of the CSV data.
   */
  toCSV(options: WriteCSVOptions = {}) {
    const readable = new Readable({encoding: 'utf8'});
    new Table({columns: this._accessor.columns}).writeCSV({
      ...options,
      next(buf) { readable.push(buf); },
      complete() { readable.push(null); },
      columnNames: this.names as string[],
    });
    return readable as AsyncIterable<string>;
  }

  /**
   * Copy a Series to an Arrow vector in host memory
   *
   * @example
   * ```typescript
   * import {DataFrame, Series} from "@rapidsai/cudf";
   *
   * const df = new DataFrame({a: Series.new([0,1,2]), b: Series.new(["one", "two", "three"])});
   *
   * const arrow_df = df.toArrow(); // Arrow table
   *
   * arrow_df.toArray();
   * // [
   * //    { "a": 0, "b": "one" },
   * //    { "a": 1, "b": "two" },
   * //    { "a": 2, "b": "three" }
   * //  ]
   * ```
   */
  toArrow() {
    const toArrowMetadata = (name: string|number, type?: DataType): ToArrowMetadata => {
      if (!type || !type.children || !type.children.length) { return [name]; }
      if (type instanceof arrow.List) {
        if (!type.children[0]) { return [name, [[0], [1]]]; }
        return [name, [[0], toArrowMetadata(type.children[0].name, type.children[0].type)]];
      }
      return [name, type.children.map((f) => toArrowMetadata(f.name, f.type))];
    };
    const names = this.names.map(
      (name, i) => toArrowMetadata(<string|number>name, this._accessor.columns[i].type));
    return arrow.Table.from<T>(this.asTable().toArrow(names));
  }

  /**
   * drop null rows
   * @ignore
   */
  _dropNullsRows(thresh = 1, subset = this.names) {
    const column_names: (keyof T)[] = [];
    const column_indices: number[]  = [];
    subset.forEach((col, idx) => {
      if (this.names.includes(col)) {
        column_names.push(col);
        column_indices.push(idx);
      } else {
        throw new Error(`Unknown column name: ${col.toString()}`);
      }
    });

    const table_result = new Table({columns: this._accessor.columns});
    const result       = table_result.drop_nulls(column_indices, thresh);
    return new DataFrame(this.names.reduce(
      (map, name, i) => ({...map, [name]: Series.new(result.getColumnByIndex(i))}),
      {} as SeriesMap<T>));
  }
  /**
   * drop rows with NaN values (float type only)
   * @ignore
   */
  _dropNaNsRows(thresh = 1, subset = this.names) {
    const column_names: (keyof T)[] = [];
    const column_indices: number[]  = [];
    subset.forEach((col, idx) => {
      if (this.names.includes(col) &&
          [new Float32, new Float64].some((t) => this.get(col).type.compareTo(t))) {
        column_names.push(col);
        column_indices.push(idx);
      } else if (!this.names.includes(col)) {
        throw new Error(`Unknown column name: ${col.toString()}`);
      } else {
        // col exists but not of floating type
        thresh -= 1;
      }
    });
    const table_result = new Table({columns: this._accessor.columns});
    const result       = table_result.drop_nans(column_indices, thresh);
    return new DataFrame(this.names.reduce(
      (map, name, i) => ({...map, [name]: Series.new(result.getColumnByIndex(i))}),
      {} as SeriesMap<T>));
  }
  /**
   * drop columns with nulls
   * @ignore
   */
  _dropNullsColumns(thresh = 1, subset?: Series) {
    const column_names: (keyof T)[] = [];
    const df                        = (subset !== undefined) ? this.gather(subset) : this;

    this.names.forEach(col => {
      const no_threshold_valid_count = (df.get(col).length - df.get(col).nullCount) < thresh;
      if (!no_threshold_valid_count) { column_names.push(col as string); }
    });

    return new DataFrame(column_names.reduce(
      (map, name) => ({...map, [name]: Series.new(this._accessor.get(name))}), {} as SeriesMap<T>));
  }
  /**
   * drop columns with NaN values(float type only)
   * @ignore
   */
  _dropNaNsColumns(thresh = 1, subset?: Series, memoryResource?: MemoryResource) {
    const column_names: (keyof T)[] = [];
    const df                        = (subset !== undefined) ? this.gather(subset) : this;

    this.names.forEach(col => {
      if ([new Float32, new Float64].some((t) => this.get(col).type.compareTo(t))) {
        const nanCount =
          df.get(col)._col.nans_to_nulls(memoryResource).nullCount - this.get(col).nullCount;

        const no_threshold_valid_count = (df.get(col).length - nanCount) < thresh;
        if (!no_threshold_valid_count) { column_names.push(col); }
      } else {
        column_names.push(col);
      }
    });

    return new DataFrame(column_names.reduce(
      (map, name) => ({...map, [name]: Series.new(this._accessor.get(name))}), {} as SeriesMap<T>));
  }

  /**
   * Drops rows (or columns) containing nulls (*Note: only null values are dropped and not NaNs)
   *
   * @param axis Whether to drop rows (axis=0, default) or columns (axis=1) containing nulls
   * @param thresh drops every row (or column) containing less than thresh non-null values.
   *
   * thresh=1 (default) drops rows (or columns) containing all null values (non-null < thresh(1)).
   *
   * if axis = 0, thresh=df.numColumns: drops only rows containing at-least one null value
   * (non-null values in a row < thresh(df.numColumns)).
   *
   * if axis = 1, thresh=df.numRows: drops only columns containing at-least one null values
   * (non-null values in a column < thresh(df.numRows)).
   *
   * @param subset List of columns to consider when dropping rows (all columns are considered by
   *   default).
   * Alternatively, when dropping columns, subset is a Series<Integer> with indices to select rows
   * (all rows are considered by default).
   * @returns DataFrame<T> with dropped rows (or columns) containing nulls
   *
   * @example
   * ```typescript
   * import {DataFrame, Series}  from '@rapidsai/cudf';
   * const df = new DataFrame({
   *  a: Series.new([0, null, 2, null, 4, 4]),
   *  b: Series.new([0, null, 2, 3, null, 4]),
   *  c: Series.new([null, null, null, null, null, null])
   * });
   *
   * // delete rows with all nulls (default thresh=1)
   * df.dropNulls(0);
   * // return {
   * //   a: [0, 2, null, 4, 4], b: [0, 2, 3, null, 4],
   * //   c: [null, null, null, null, null]
   * // }
   *
   * // delete rows with atleast one null
   * df.dropNulls(0, df.numColumns);
   * // returns empty df, since each row contains atleast one null
   *
   * // delete columns with all nulls (default thresh=1)
   * df.dropNulls(1);
   * // returns {a: [0, null, 2, null, 4, 4], b: [0, null, 2, 3, null, 4]}
   *
   * // delete columns with atleast one null
   * df.dropNulls(1, df.numRows);
   * // returns empty df, since each column contains atleast one null
   *
   * ```
   */
  dropNulls<R extends IndexType>(axis = 0, thresh = 1, subset?: (string&keyof T)[]|Series<R>):
    DataFrame<T> {
    if (axis == 0) {
      if (subset instanceof Series) {
        throw new Error(
          'for axis=0, expected \'subset\' to be one of {list of column_names, undefined(all columns)}');
      }
      return this._dropNullsRows(thresh, subset);
    } else if (axis == 1) {
      if (subset instanceof Array) {
        throw new Error(
          'for axis=1, expected \'subset\' to be one of {Series<Integer> with indices to select rows, undefined(all rows)}');
      }
      return this._dropNullsColumns(thresh, subset);
    } else {
      throw new Error('invalid axis value, expected {0, 1} ');
    }
  }

  /**
   * Drops rows (or columns) containing NaN, provided the columns are of type float
   *
   * @param axis Whether to drop rows (axis=0, default) or columns (axis=1) containing NaN
   * @param thresh drops every row (or column) containing less than thresh non-NaN values.
   *
   * thresh=1 (default) drops rows (or columns) containing all NaN values (non-NaN < thresh(1)).
   *
   * if axis = 0, thresh=df.numColumns: drops only rows containing at-least one NaN value (non-NaN
   * values in a row < thresh(df.numColumns)).
   *
   * if axis = 1, thresh=df.numRows: drops only columns containing at-least one NaN values
   * (non-NaN values in a column < thresh(df.numRows)).
   *  @param subset List of float columns to consider when dropping rows (all float columns are
   *   considered by default).
   * Alternatively, when dropping columns, subset is a Series<Integer> with indices to select rows
   * (all rows are considered by default).
   *
   * @returns DataFrame<T> with dropped rows (or columns) containing NaN
   *
   * @example
   * ```typescript
   * import {DataFrame, Series}  from '@rapidsai/cudf';
   * const df = new DataFrame({
   *  a: Series.new([0, NaN, 2, NaN, 4, 4]),
   *  b: Series.new([0, NaN, 2, 3, NaN, 4]),
   *  c: Series.new([NaN, NaN, NaN, NaN, NaN, NaN])
   * });
   *
   * // delete rows with all NaNs (default thresh=1)
   * df.dropNaNs(0);
   * // return {
   * //    a: [0, 2, NaN, 4, 4], b: [0, 2, 3, NaN, 4],
   * //    c: [NaN, NaN, NaN, NaN,NaN]
   * // }
   *
   * // delete rows with atleast one NaN
   * df.dropNaNs(0, df.numColumns);
   * // returns empty df, since each row contains atleast one NaN
   *
   * // delete columns with all NaNs (default thresh=1)
   * df.dropNaNs(1);
   * // returns {a: [0, NaN, 2, NaN, 4, 4], b: [0, NaN, 2, 3, NaN, 4]}
   *
   * // delete columns with atleast one NaN
   * df.dropNaNs(1, df.numRows);
   * // returns empty df, since each column contains atleast one NaN
   *
   * ```
   */
  dropNaNs<R extends IndexType>(axis = 0, thresh = 1, subset?: (string&keyof T)[]|Series<R>):
    DataFrame<T> {
    if (axis == 0) {
      if (subset instanceof Series) {
        throw new Error(
          'for axis=0, expected \'subset\' to be one of {list of column_names, undefined(all columns)}');
      }
      return this._dropNaNsRows(thresh, subset);
    } else if (axis == 1) {
      if (subset instanceof Array) {
        throw new Error(
          'for axis=1, expected \'subset\' to be one of {Series<Integer> with indices to select rows, undefined(all rows)}');
      }
      return this._dropNaNsColumns(thresh, subset);
    } else {
      throw new Error('invalid axis value, expected {0, 1} ');
    }
  }

  /**
   * Convert NaNs (if any) to nulls.
   *
   * @param subset List of float columns to consider to replace NaNs with nulls.
   *
   * @returns DataFrame<T> with NaNs(if any) converted to nulls
   *
   * @example
   * ```typescript
   * import {DataFrame, Series, Int32, Float32}  from '@rapidsai/cudf';
   * const df = new DataFrame({
   *  a: Series.new({type: new Int32, data: [0, 1, 2, 3, 4, 4]}),
   *  b: Series.new({type: new Float32, data: [0, NaN, 2, 3, 4, 4]})
   * });
   * df.get("b").nullCount; // 0
   * const df1 = df.nansToNulls();
   * df1.get("b").nullCount; // 1
   *
   * ```
   */
  nansToNulls(subset?: (keyof T)[]): DataFrame<T> {
    subset           = (subset == undefined) ? this.names as (keyof T)[] : subset;
    const temp       = new Table({columns: this.select(subset)._accessor.columns});
    const series_map = {} as SeriesMap<T>;
    this._accessor.names.forEach((name, index) => {
      if ([new Float32, new Float64].some((t) => this.get(name).type.compareTo(t))) {
        series_map[name] = Series.new(temp.getColumnByIndex(index).nans_to_nulls());
      } else {
        series_map[name] = Series.new(temp.getColumnByIndex(index));
      }
    });
    return new DataFrame(series_map);
  }

  /**
<<<<<<< HEAD
   * Creates a DataFrame replacing any FloatSeries with a Bool8Series where `true` indicates the
   * value is `NaN` and `false` indicates the value is valid.
   *
   * @returns a DataFrame replacing instances of FloatSeries with a Bool8Series where `true`
   *   indicates the value is `NaN`
   *
   * @example
   * ```typescript
   * import {DataFrame, Series, Int32, Float32}  from '@rapidsai/cudf';
   * const df = new DataFrame({
   *  a: Series.new({type: new Int32, data: [0, 1, null]}),
   *  b: Series.new({type: new Float32, data: [0, NaN, 2]})
   * });
   *
   * df.isNaN()
   * // return {
   * //    a: [0, 1, null],
   * //    b: [false, true, false],
   * // }
   * ```
   */
  isNaN(): DataFrame<T> {
    return new DataFrame(this.names.reduce(
      (map, name) => ({
        ...map,
        [name]: [new Float32, new Float64].some((t) => this.get(name).type.compareTo(t))
                  ? Series.new(this._accessor.get(name).isNaN())
                  : Series.new(this._accessor.get(name))
      }),
      {} as SeriesMap<T>));
=======
   * Creates a DataFrame of `BOOL8` Series where `true` indicates the value is null and
   * `false` indicates the value is valid.
   *
   * @returns a DataFrame containing Series of 'BOOL8' where 'true' indicates the value is null
   *
   * @example
   * ```typescript
   * import {DataFrame, Series}  from '@rapidsai/cudf';
   * const df = new DataFrame({
   *  a: Series.new([0, null, 2]);
   *  b: Series.new(['foo', 'bar', null]);
   * });
   *
   * df.isNull()
   * // return {
   * //    a: [false, true, false],
   * //    b: [false, false, true],
   * // }
   * ```
   */
  isNull(): DataFrame<{[P in keyof T]: Bool8}> {
    return new DataFrame(
      this.names.reduce((cols, name) => ({...cols, [name]: this.get(name).isNull()}),
                        {} as SeriesMap<{[P in keyof T]: Bool8}>));
>>>>>>> d03fa084
  }
}<|MERGE_RESOLUTION|>--- conflicted
+++ resolved
@@ -882,7 +882,6 @@
   }
 
   /**
-<<<<<<< HEAD
    * Creates a DataFrame replacing any FloatSeries with a Bool8Series where `true` indicates the
    * value is `NaN` and `false` indicates the value is valid.
    *
@@ -913,7 +912,9 @@
                   : Series.new(this._accessor.get(name))
       }),
       {} as SeriesMap<T>));
-=======
+  }
+
+  /**
    * Creates a DataFrame of `BOOL8` Series where `true` indicates the value is null and
    * `false` indicates the value is valid.
    *
@@ -938,6 +939,5 @@
     return new DataFrame(
       this.names.reduce((cols, name) => ({...cols, [name]: this.get(name).isNull()}),
                         {} as SeriesMap<{[P in keyof T]: Bool8}>));
->>>>>>> d03fa084
   }
 }