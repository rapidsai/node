--- conflicted
+++ resolved
@@ -27,7 +27,6 @@
 import {NumericSeries} from './series/numeric';
 import {Table, ToArrowMetadata} from './table';
 import {CSVToCUDFType, CSVTypeMap, ReadCSVOptions, WriteCSVOptions} from './types/csv';
-<<<<<<< HEAD
 import {
   Bool8,
   DataType,
@@ -37,10 +36,8 @@
   IndexType,
   Int32,
   Integral,
+  Numeric
 } from './types/dtypes';
-=======
-import {Bool8, DataType, Float32, Float64, IndexType, Int32, Numeric} from './types/dtypes';
->>>>>>> 30775bb3
 import {DuplicateKeepOption, NullOrder} from './types/enums';
 import {ColumnsMap, CommonType, TypeMap} from './types/mappings';
 
@@ -1598,7 +1595,50 @@
   }
 
   /**
-<<<<<<< HEAD
+   * Return a Series containing the unbiased kurtosis result for each Series in the
+   * DataFrame.
+   *
+   * @param skipna Exclude NA/null values. If an entire row/column is NA, the result will be NA.
+   * @returns A Series containing the unbiased kurtosis result for all Series in the DataFrame
+   * @example
+   * ```typescript
+   * import {DataFrame, Series}  from '@rapidsai/cudf';
+   *
+   * const df = new DataFrame({
+   *  a: Series.new([1, 2, 3, 4]),
+   *  b: Series.new([7, 8, 9, 10])
+   * });
+   * df.kurtosis(); // {-1.1999999999999904, -1.2000000000000686}
+   * ```
+   */
+  kurtosis<P extends keyof T>(skipna = true) {
+    const result = this.names.map((name) => { return (this.get(name) as any).kurtosis(skipna); });
+    return Series.new(result) as any as Series < T[P] extends Numeric ? Numeric : never > ;
+  }
+
+  /**
+   * Return a Series containing the unbiased skew result for each Series in the
+   * DataFrame.
+   *
+   * @param skipna Exclude NA/null values. If an entire row/column is NA, the result will be NA.
+   * @returns A Series containing the unbiased skew result for all Series in the DataFrame
+   * @example
+   * ```typescript
+   * import {DataFrame, Series}  from '@rapidsai/cudf';
+   *
+   * const df = new DataFrame({
+   *  a: Series.new([1, 2, 3, 4, 5, 6, 6]),
+   *  b: Series.new([7, 8, 9, 10, 11, 12, 12])
+   * });
+   * df.skew(); // {-0.288195490292614, -0.2881954902926153}
+   * ```
+   */
+  skew<P extends keyof T>(skipna = true) {
+    const result = this.names.map((name) => { return (this.get(name) as any).skew(skipna); });
+    return Series.new(result) as any as Series < T[P] extends Numeric ? Numeric : never > ;
+  }
+
+  /**
    * Compute the sum for all Series in the DataFrame.
    *
    * @param subset List of columns to select (all columns are considered by
@@ -1608,19 +1648,11 @@
    * @param memoryResource Memory resource used to allocate the result Column's device memory.
    *
    * @returns A Series containing the sum of all values for each Series
-=======
-   * Return a Series containing the unbiased kurtosis result for each Series in the
-   * DataFrame.
-   *
-   * @param skipna Exclude NA/null values. If an entire row/column is NA, the result will be NA.
-   * @returns A Series containing the unbiased kurtosis result for all Series in the DataFrame
->>>>>>> 30775bb3
-   * @example
-   * ```typescript
-   * import {DataFrame, Series}  from '@rapidsai/cudf';
-   *
-   * const df = new DataFrame({
-<<<<<<< HEAD
+   * @example
+   * ```typescript
+   * import {DataFrame, Series}  from '@rapidsai/cudf';
+   *
+   * const df = new DataFrame({
    *  a: Series.new([1, 2]),
    *  b: Series.new([3.5, 4])
    * });
@@ -1641,39 +1673,6 @@
     return Series.new(sums) as any as Series < T[P] extends Integral
       ? T[P] extends FloatingPoint ? never : Integral
       : T[P] extends FloatingPoint ? FloatingPoint : never > ;
-=======
-   *  a: Series.new([1, 2, 3, 4]),
-   *  b: Series.new([7, 8, 9, 10])
-   * });
-   * df.kurtosis(); // {-1.1999999999999904, -1.2000000000000686}
-   * ```
-   */
-  kurtosis<P extends keyof T>(skipna = true) {
-    const result = this.names.map((name) => { return (this.get(name) as any).kurtosis(skipna); });
-    return Series.new(result) as any as Series < T[P] extends Numeric ? Numeric : never > ;
-  }
-
-  /**
-   * Return a Series containing the unbiased skew result for each Series in the
-   * DataFrame.
-   *
-   * @param skipna Exclude NA/null values. If an entire row/column is NA, the result will be NA.
-   * @returns A Series containing the unbiased skew result for all Series in the DataFrame
-   * @example
-   * ```typescript
-   * import {DataFrame, Series}  from '@rapidsai/cudf';
-   *
-   * const df = new DataFrame({
-   *  a: Series.new([1, 2, 3, 4, 5, 6, 6]),
-   *  b: Series.new([7, 8, 9, 10, 11, 12, 12])
-   * });
-   * df.skew(); // {-0.288195490292614, -0.2881954902926153}
-   * ```
-   */
-  skew<P extends keyof T>(skipna = true) {
-    const result = this.names.map((name) => { return (this.get(name) as any).skew(skipna); });
-    return Series.new(result) as any as Series < T[P] extends Numeric ? Numeric : never > ;
->>>>>>> 30775bb3
   }
 
   /**
