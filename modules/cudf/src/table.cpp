--- conflicted
+++ resolved
@@ -45,11 +45,8 @@
                        InstanceMethod<&Table::write_csv>("writeCSV"),
                        InstanceMethod<&Table::drop_nans>("drop_nans"),
                        InstanceMethod<&Table::drop_nulls>("drop_nulls"),
-<<<<<<< HEAD
+                       InstanceMethod<&Table::drop_duplicates>("dropDuplicates"),
                        StaticMethod<&Table::concat>("concat"),
-=======
-                       InstanceMethod<&Table::drop_duplicates>("dropDuplicates"),
->>>>>>> f23f2948
                        StaticMethod<&Table::full_join>("fullJoin"),
                        StaticMethod<&Table::inner_join>("innerJoin"),
                        StaticMethod<&Table::left_join>("leftJoin"),
