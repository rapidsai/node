--- conflicted
+++ resolved
@@ -16,12 +16,8 @@
 import {DeviceBuffer} from '@nvidia/rmm';
 
 import CUDF from './addon';
-<<<<<<< HEAD
 import {Scalar} from './scalar';
-import {Bool8, CommonType, DataType, Float64, Int64, Numeric} from './types';
-=======
-import {Bool8, DataType, Integral, TypeId} from './types';
->>>>>>> 054a6ffd
+import {Bool8, CommonType, DataType, Float64, Int64, Integral, Numeric} from './types';
 
 export type ColumnProps<T extends DataType = any> = {
   // todo -- need to pass full DataType instance when we implement fixed_point
