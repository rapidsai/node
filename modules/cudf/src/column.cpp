--- conflicted
+++ resolved
@@ -52,7 +52,6 @@
     DefineClass(env,
                 "Column",
                 {
-<<<<<<< HEAD
                   InstanceAccessor<&Column::type>("type"),
                   InstanceAccessor<&Column::data>("data"),
                   InstanceAccessor<&Column::null_mask>("mask"),
@@ -66,6 +65,8 @@
                   InstanceMethod<&Column::get_value>("getValue"),
                   InstanceMethod<&Column::set_null_mask>("setNullMask"),
                   InstanceMethod<&Column::set_null_count>("setNullCount"),
+                  // column/copying.cpp
+                  InstanceMethod<&Column::gather>("gather"),
                   // column/binaryop.cpp
                   InstanceMethod<&Column::add>("add"),
                   InstanceMethod<&Column::sub>("sub"),
@@ -98,23 +99,6 @@
                   // column/reduction.cpp
                   InstanceMethod<&Column::min>("min"),
                   InstanceMethod<&Column::max>("max"),
-=======
-                  InstanceAccessor("type", &Column::type, nullptr, napi_enumerable),
-                  InstanceAccessor("data", &Column::data, nullptr, napi_enumerable),
-                  InstanceAccessor("mask", &Column::null_mask, nullptr, napi_enumerable),
-                  InstanceAccessor("length", &Column::size, nullptr, napi_enumerable),
-                  InstanceAccessor("hasNulls", &Column::has_nulls, nullptr, napi_enumerable),
-                  InstanceAccessor("nullCount", &Column::null_count, nullptr, napi_enumerable),
-                  InstanceAccessor("nullable", &Column::is_nullable, nullptr, napi_enumerable),
-                  InstanceAccessor("numChildren", &Column::num_children, nullptr, napi_enumerable),
-                  InstanceMethod("gather", &Column::gather),
-                  InstanceMethod("getChild", &Column::get_child),
-                  InstanceMethod("getValue", &Column::get_value),
-                  InstanceMethod("setNullMask", &Column::set_null_mask),
-                  InstanceMethod("setNullCount", &Column::set_null_count),
-                  InstanceMethod("min", &Column::min),
-                  InstanceMethod("max", &Column::max),
->>>>>>> 054a6ffd
                 });
 
   Column::constructor = Napi::Persistent(ctor);
