#=============================================================================
# Copyright (c) 2021-2022, NVIDIA CORPORATION.
#
# Licensed under the Apache License, Version 2.0 (the "License");
# you may not use this file except in compliance with the License.
# You may obtain a copy of the License at
#
#     http://www.apache.org/licenses/LICENSE-2.0
#
# Unless required by applicable law or agreed to in writing, software
# distributed under the License is distributed on an "AS IS" BASIS,
# WITHOUT WARRANTIES OR CONDITIONS OF ANY KIND, either express or implied.
# See the License for the specific language governing permissions and
# limitations under the License.
#=============================================================================

cmake_minimum_required(VERSION 3.18...3.20 FATAL_ERROR)

project(rapidsai_sql VERSION 0.0.1 LANGUAGES C CXX)

set(CMAKE_EXPORT_COMPILE_COMMANDS ON)
unset(CMAKE_LIBRARY_OUTPUT_DIRECTORY)
unset(CMAKE_LIBRARY_OUTPUT_DIRECTORY CACHE)

option(NODE_RAPIDS_USE_SCCACHE "Enable caching compilation results with sccache" ON)
option(DISABLE_DEPRECATION_WARNINGS "Disable warnings generated from deprecated declarations." ON)

set(RMM_VERSION "22.06.00")
set(CUDF_VERSION "22.06.00")
set(BLAZINGSQL_VERSION "22.06.00")

###################################################################################################
# - cmake modules ---------------------------------------------------------------------------------

execute_process(COMMAND node -p
                "require('@rapidsai/core').cmake_modules_path"
                WORKING_DIRECTORY ${CMAKE_CURRENT_SOURCE_DIR}
                OUTPUT_VARIABLE NODE_RAPIDS_CMAKE_MODULES_PATH
                OUTPUT_STRIP_TRAILING_WHITESPACE)

execute_process(COMMAND node -p
                "require('path').dirname(require.resolve('@rapidsai/cuda'))"
                WORKING_DIRECTORY ${CMAKE_CURRENT_SOURCE_DIR}
                OUTPUT_VARIABLE NODE_RAPIDS_CUDA_MODULE_PATH
                OUTPUT_STRIP_TRAILING_WHITESPACE)

execute_process(COMMAND node -p
                "require('path').dirname(require.resolve('@rapidsai/rmm'))"
                WORKING_DIRECTORY ${CMAKE_CURRENT_SOURCE_DIR}
                OUTPUT_VARIABLE NODE_RAPIDS_RMM_MODULE_PATH
                OUTPUT_STRIP_TRAILING_WHITESPACE)

execute_process(COMMAND node -p
                "require('path').dirname(require.resolve('@rapidsai/cudf'))"
                WORKING_DIRECTORY ${CMAKE_CURRENT_SOURCE_DIR}
                OUTPUT_VARIABLE NODE_RAPIDS_CUDF_MODULE_PATH
                OUTPUT_STRIP_TRAILING_WHITESPACE)

list(APPEND CMAKE_MODULE_PATH "${NODE_RAPIDS_CMAKE_MODULES_PATH}")

include(ConfigureCXX)
include(ConfigureCUDA)
include(ConfigureNapi)
include(ConfigureBlazingSQL)

###################################################################################################
# - blazingsql_wrapper target ------------------------------------------------------------------------------

set(BLAZINGSQL_WRAPPER_CMAKE_C_FLAGS ${NODE_RAPIDS_CMAKE_C_FLAGS})
set(BLAZINGSQL_WRAPPER_CMAKE_CXX_FLAGS ${NODE_RAPIDS_CMAKE_CXX_FLAGS})
set(BLAZINGSQL_WRAPPER_CMAKE_CUDA_FLAGS ${NODE_RAPIDS_CMAKE_CUDA_FLAGS})

# Silence warnings
list(APPEND BLAZINGSQL_WRAPPER_CMAKE_C_FLAGS -w)
list(APPEND BLAZINGSQL_WRAPPER_CMAKE_CXX_FLAGS -w)
list(APPEND BLAZINGSQL_WRAPPER_CMAKE_CUDA_FLAGS -w)

# Remove -Werror from flags because blazingsql headers are messy
list(REMOVE_ITEM BLAZINGSQL_WRAPPER_CMAKE_C_FLAGS -Werror)
list(REMOVE_ITEM BLAZINGSQL_WRAPPER_CMAKE_CXX_FLAGS -Werror)
list(REMOVE_ITEM BLAZINGSQL_WRAPPER_CMAKE_CUDA_FLAGS -Werror)

file(GLOB_RECURSE BLAZINGSQL_WRAPPER_SRC_FILES "${CMAKE_CURRENT_SOURCE_DIR}/blazingsql/*.cpp")

add_library(blazingsql_wrapper SHARED ${BLAZINGSQL_WRAPPER_SRC_FILES})

set_target_properties(blazingsql_wrapper
    PROPERTIES PREFIX                              ""
               SUFFIX                              ".so"
               BUILD_RPATH                         "\$ORIGIN"
               INSTALL_RPATH                       "\$ORIGIN"
               CXX_STANDARD                        17
               CXX_STANDARD_REQUIRED               ON
               CUDA_STANDARD                       17
               CUDA_STANDARD_REQUIRED              ON
               NO_SYSTEM_FROM_IMPORTED             ON
               POSITION_INDEPENDENT_CODE           ON
               INTERFACE_POSITION_INDEPENDENT_CODE ON
               LIBRARY_OUTPUT_DIRECTORY            lib
)

target_compile_options(blazingsql_wrapper
            PRIVATE "$<BUILD_INTERFACE:$<$<COMPILE_LANGUAGE:C>:${BLAZINGSQL_WRAPPER_CMAKE_C_FLAGS}>>"
                    "$<BUILD_INTERFACE:$<$<COMPILE_LANGUAGE:CXX>:${BLAZINGSQL_WRAPPER_CMAKE_CXX_FLAGS}>>"
                    "$<BUILD_INTERFACE:$<$<COMPILE_LANGUAGE:CUDA>:${BLAZINGSQL_WRAPPER_CMAKE_CUDA_FLAGS}>>"
)

target_include_directories(blazingsql_wrapper
    PUBLIC "$<BUILD_INTERFACE:${CMAKE_CURRENT_SOURCE_DIR}/blazingsql>"
           "$<BUILD_INTERFACE:${NODE_RAPIDS_CUDF_MODULE_PATH}/src>"
           "$<BUILD_INTERFACE:${NODE_RAPIDS_RMM_MODULE_PATH}/src>"
           "$<BUILD_INTERFACE:${NODE_RAPIDS_CUDA_MODULE_PATH}/src>"
           "$<BUILD_INTERFACE:${RAPIDS_CORE_INCLUDE_DIR}>"
           "$<BUILD_INTERFACE:${NAPI_INCLUDE_DIRS}>"
)

target_link_libraries(blazingsql_wrapper
    # PUBLIC  rmm::rmm
    #         cudf::cudf
    # PRIVATE blazingdb::blazingsql-engine
    PRIVATE rmm::rmm
            cudf::cudf
<<<<<<< HEAD
            blazingdb::blazingsql-engine
    PUBLIC  "${NODE_RAPIDS_CUDF_MODULE_PATH}/build/${CMAKE_BUILD_TYPE}/node_cudf.node"
            "${NODE_RAPIDS_RMM_MODULE_PATH}/build/${CMAKE_BUILD_TYPE}/node_rmm.node"
            "${NODE_RAPIDS_CUDA_MODULE_PATH}/build/${CMAKE_BUILD_TYPE}/node_cuda.node"
=======
    PRIVATE blazingdb::blazingsql-engine
    PUBLIC  "${NODE_RAPIDS_CUDF_MODULE_PATH}/build/${CMAKE_BUILD_TYPE}/rapidsai_cudf.node"
            "${NODE_RAPIDS_RMM_MODULE_PATH}/build/${CMAKE_BUILD_TYPE}/rapidsai_rmm.node"
            "${NODE_RAPIDS_CUDA_MODULE_PATH}/build/${CMAKE_BUILD_TYPE}/rapidsai_cuda.node"
>>>>>>> e142ed79
)

###################################################################################################
# - rapidsai_sql target ------------------------------------------------------------------------------

file(GLOB_RECURSE NODE_BLAZINGSQL_SRC_FILES "${CMAKE_CURRENT_SOURCE_DIR}/src/*.cpp")

add_library(${PROJECT_NAME} SHARED ${NODE_BLAZINGSQL_SRC_FILES} ${CMAKE_JS_SRC})

set_target_properties(${PROJECT_NAME}
    PROPERTIES PREFIX                              ""
               SUFFIX                              ".node"
               BUILD_RPATH                         "\$ORIGIN"
               INSTALL_RPATH                       "\$ORIGIN"
               CXX_STANDARD                        17
               CXX_STANDARD_REQUIRED               ON
               CUDA_STANDARD                       17
               CUDA_STANDARD_REQUIRED              ON
               NO_SYSTEM_FROM_IMPORTED             ON
               POSITION_INDEPENDENT_CODE           ON
               INTERFACE_POSITION_INDEPENDENT_CODE ON
)

target_compile_options(${PROJECT_NAME}
            PRIVATE "$<BUILD_INTERFACE:$<$<COMPILE_LANGUAGE:C>:${NODE_RAPIDS_CMAKE_C_FLAGS}>>"
                    "$<BUILD_INTERFACE:$<$<COMPILE_LANGUAGE:CXX>:${NODE_RAPIDS_CMAKE_CXX_FLAGS}>>"
                    "$<BUILD_INTERFACE:$<$<COMPILE_LANGUAGE:CUDA>:${NODE_RAPIDS_CMAKE_CUDA_FLAGS}>>"
)

target_include_directories(${PROJECT_NAME}
    PUBLIC "$<BUILD_INTERFACE:${CMAKE_CURRENT_SOURCE_DIR}/src>"
           "$<BUILD_INTERFACE:${CMAKE_CURRENT_SOURCE_DIR}/blazingsql>"
           "$<BUILD_INTERFACE:${NODE_RAPIDS_CUDF_MODULE_PATH}/src>"
           "$<BUILD_INTERFACE:${NODE_RAPIDS_RMM_MODULE_PATH}/src>"
           "$<BUILD_INTERFACE:${NODE_RAPIDS_CUDA_MODULE_PATH}/src>"
           "$<BUILD_INTERFACE:${RAPIDS_CORE_INCLUDE_DIR}>"
           "$<BUILD_INTERFACE:${NAPI_INCLUDE_DIRS}>"
)

target_compile_definitions(${PROJECT_NAME} PUBLIC CUDA_API_PER_THREAD_DEFAULT_STREAM)

target_link_libraries(${PROJECT_NAME}
                      ${CMAKE_JS_LIB}
                      blazingsql_wrapper
                      ucp
                      "${NODE_RAPIDS_CUDF_MODULE_PATH}/build/${CMAKE_BUILD_TYPE}/rapidsai_cudf.node"
                      "${NODE_RAPIDS_RMM_MODULE_PATH}/build/${CMAKE_BUILD_TYPE}/rapidsai_rmm.node"
                      "${NODE_RAPIDS_CUDA_MODULE_PATH}/build/${CMAKE_BUILD_TYPE}/rapidsai_cuda.node")

# Create a symlink to compile_commands.json for the llvm-vs-code-extensions.vscode-clangd plugin
execute_process(COMMAND
    ${CMAKE_COMMAND} -E create_symlink
    ${CMAKE_CURRENT_BINARY_DIR}/compile_commands.json
    ${CMAKE_CURRENT_SOURCE_DIR}/compile_commands.json)<|MERGE_RESOLUTION|>--- conflicted
+++ resolved
@@ -120,17 +120,10 @@
     # PRIVATE blazingdb::blazingsql-engine
     PRIVATE rmm::rmm
             cudf::cudf
-<<<<<<< HEAD
             blazingdb::blazingsql-engine
-    PUBLIC  "${NODE_RAPIDS_CUDF_MODULE_PATH}/build/${CMAKE_BUILD_TYPE}/node_cudf.node"
-            "${NODE_RAPIDS_RMM_MODULE_PATH}/build/${CMAKE_BUILD_TYPE}/node_rmm.node"
-            "${NODE_RAPIDS_CUDA_MODULE_PATH}/build/${CMAKE_BUILD_TYPE}/node_cuda.node"
-=======
-    PRIVATE blazingdb::blazingsql-engine
     PUBLIC  "${NODE_RAPIDS_CUDF_MODULE_PATH}/build/${CMAKE_BUILD_TYPE}/rapidsai_cudf.node"
-            "${NODE_RAPIDS_RMM_MODULE_PATH}/build/${CMAKE_BUILD_TYPE}/rapidsai_rmm.node"
-            "${NODE_RAPIDS_CUDA_MODULE_PATH}/build/${CMAKE_BUILD_TYPE}/rapidsai_cuda.node"
->>>>>>> e142ed79
+            "${NODE_RAPIDS_RMM_MODULE_PATH}/build/${CMAKE_BUILD_TYPE}/rapidsai_cudf.node"
+            "${NODE_RAPIDS_CUDA_MODULE_PATH}/build/${CMAKE_BUILD_TYPE}/rapidsai_cudf.node"
 )
 
 ###################################################################################################
