--- conflicted
+++ resolved
@@ -1,7 +1,6 @@
 import {BlazingContext} from '@rapidsai/blazingsql';
-import {DataFrame, Series} from '@rapidsai/cudf';
+import {DataFrame, Float64, Series, Utf8String} from '@rapidsai/cudf';
 
-<<<<<<< HEAD
 test('create and drop table', () => {
   const a  = Series.new([1, 2, 3]);
   const df = new DataFrame({'a': a});
@@ -25,10 +24,22 @@
   expect(bc.listTables()).toEqual(['test_table', 'test_table2']);
 });
 
-test('base case', () => {
-=======
+test('describe table', () => {
+  const a  = Series.new([1, 2, 3]);
+  const b  = Series.new(['foo', 'bar', 'foo']);
+  const df = new DataFrame({'a': a, 'b': b});
+
+  const bc = new BlazingContext();
+
+  expect(() => bc.describeTable('nonexisting_table')).toThrow();
+
+  bc.createTable('test_table', df);
+  const tableDescription = bc.describeTable('test_table');
+  expect(Object.keys(tableDescription)).toEqual(['a', 'b']);
+  expect(Object.values(tableDescription)).toEqual([new Float64, new Utf8String]);
+});
+
 test('select a single column', () => {
->>>>>>> f5915281
   const a  = Series.new([6, 9, 1, 6, 2]);
   const b  = Series.new([7, 2, 7, 1, 2]);
   const df = new DataFrame({'a': a, 'b': b});
