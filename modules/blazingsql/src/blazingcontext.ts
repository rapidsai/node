--- conflicted
+++ resolved
@@ -20,13 +20,9 @@
   getExecuteGraphResult,
   getTableScanInfo,
   runGenerateGraph,
-<<<<<<< HEAD
+  runGeneratePhysicalGraph,
   startExecuteGraph,
-  WorkerUcpInfo,
-=======
-  runGeneratePhysicalGraph,
-  startExecuteGraph
->>>>>>> e352b875
+  WorkerUcpInfo
 } from './addon';
 import {
   ArrayList,
