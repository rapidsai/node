// Copyright (c) 2021, NVIDIA CORPORATION.
//
// Licensed under the Apache License, Version 2.0 (the "License");
// you may not use this file except in compliance with the License.
// You may obtain a copy of the License at
//
//     http://www.apache.org/licenses/LICENSE-2.0
//
// Unless required by applicable law or agreed to in writing, software
// distributed under the License is distributed on an "AS IS" BASIS,
// WITHOUT WARRANTIES OR CONDITIONS OF ANY KIND, either express or implied.
// See the License for the specific language governing permissions and
// limitations under the License.

#include <blazingsql_wrapper/api.hpp>
#include <blazingsql_wrapper/cache.hpp>
#include <blazingsql_wrapper/graph.hpp>

#include <node_cudf/table.hpp>

#include <nv_node/utilities/args.hpp>

struct node_blazingsql : public nv::EnvLocalAddon, public Napi::Addon<node_blazingsql> {
  node_blazingsql(Napi::Env env, Napi::Object exports) : nv::EnvLocalAddon(env, exports) {
    DefineAddon(
      exports,
<<<<<<< HEAD
      {
        InstanceMethod("init", &node_blazingsql::InitAddon),
        InstanceValue("_cpp_exports", _cpp_exports.Value()),
        InstanceValue("Context", InitClass<nv::blazingsql::Context>(env, exports)),
        InstanceValue("UcpContext", InitClass<nv::blazingsql::UcpContext>(env, exports)),
        InstanceValue("CacheMachine", InitClass<nv::blazingsql::CacheMachine>(env, exports)),
        InstanceValue("ExecutionGraph", InitClass<nv::blazingsql::ExecutionGraph>(env, exports)),
        InstanceMethod<&node_blazingsql::get_table_scan_info>("getTableScanInfo"),
        InstanceMethod<&node_blazingsql::run_generate_physical_graph>("runGeneratePhysicalGraph"),
      });
=======
      {InstanceMethod("init", &node_blazingsql::InitAddon),
       InstanceMethod<&node_blazingsql::get_table_scan_info>("getTableScanInfo"),
       InstanceMethod<&node_blazingsql::run_generate_physical_graph>("runGeneratePhysicalGraph"),
       InstanceMethod<&node_blazingsql::parse_schema>("parseSchema"),
       InstanceValue("_cpp_exports", _cpp_exports.Value()),
       InstanceValue("Context", InitClass<nv::Context>(env, exports)),
       InstanceValue("CacheMachine", InitClass<nv::CacheMachine>(env, exports)),
       InstanceValue("ExecutionGraphWrapper", InitClass<nv::ExecutionGraph>(env, exports)),
       InstanceValue("UcpContext", InitClass<nv::UcpContext>(env, exports)),
       InstanceValue("ContextWrapper", InitClass<nv::ContextWrapper>(env, exports))});
>>>>>>> e18c53d6
  }

 private:
  Napi::Value get_table_scan_info(Napi::CallbackInfo const& info) {
    auto env            = info.Env();
    auto [names, steps] = nv::blazingsql::get_table_scan_info(info[0].ToString());

    Napi::Array table_names = Napi::Array::New(env, names.size());
    Napi::Array table_scans = Napi::Array::New(env, steps.size());
    for (std::size_t i = 0; i < names.size(); ++i) {
      table_names[i] = Napi::String::New(env, names[i]);
    }
    for (std::size_t i = 0; i < steps.size(); ++i) {
      table_scans[i] = Napi::String::New(env, steps[i]);
    }

    auto result = Napi::Array::New(env, 2);
    result.Set(0u, table_names);
    result.Set(1u, table_scans);

    return result;
  }

  Napi::Value run_generate_physical_graph(Napi::CallbackInfo const& info) {
    auto env = info.Env();
    nv::CallbackArgs args{info};

    std::vector<std::string> worker_ids = args[0];
    int32_t ctx_token                   = args[1];
    std::string query                   = args[2];

    return Napi::String::New(
      env, nv::blazingsql::run_generate_physical_graph(0, worker_ids, ctx_token, query));
  }

  Napi::Value parse_schema(Napi::CallbackInfo const& info) {
    auto env = info.Env();
    nv::CallbackArgs args{info};

    std::vector<std::string> input = args[0];
    std::string file_format        = args[1];
    // skip kwargs for now.
    // skip extraColumns for now.
    bool ignoreMissingPaths = args[4];

    return nv::parse_schema(env, input, file_format, ignoreMissingPaths);
  }
};

NODE_API_ADDON(node_blazingsql);<|MERGE_RESOLUTION|>--- conflicted
+++ resolved
@@ -24,7 +24,6 @@
   node_blazingsql(Napi::Env env, Napi::Object exports) : nv::EnvLocalAddon(env, exports) {
     DefineAddon(
       exports,
-<<<<<<< HEAD
       {
         InstanceMethod("init", &node_blazingsql::InitAddon),
         InstanceValue("_cpp_exports", _cpp_exports.Value()),
@@ -32,21 +31,10 @@
         InstanceValue("UcpContext", InitClass<nv::blazingsql::UcpContext>(env, exports)),
         InstanceValue("CacheMachine", InitClass<nv::blazingsql::CacheMachine>(env, exports)),
         InstanceValue("ExecutionGraph", InitClass<nv::blazingsql::ExecutionGraph>(env, exports)),
+        InstanceMethod<&node_blazingsql::parse_schema>("parseSchema"),
         InstanceMethod<&node_blazingsql::get_table_scan_info>("getTableScanInfo"),
         InstanceMethod<&node_blazingsql::run_generate_physical_graph>("runGeneratePhysicalGraph"),
       });
-=======
-      {InstanceMethod("init", &node_blazingsql::InitAddon),
-       InstanceMethod<&node_blazingsql::get_table_scan_info>("getTableScanInfo"),
-       InstanceMethod<&node_blazingsql::run_generate_physical_graph>("runGeneratePhysicalGraph"),
-       InstanceMethod<&node_blazingsql::parse_schema>("parseSchema"),
-       InstanceValue("_cpp_exports", _cpp_exports.Value()),
-       InstanceValue("Context", InitClass<nv::Context>(env, exports)),
-       InstanceValue("CacheMachine", InitClass<nv::CacheMachine>(env, exports)),
-       InstanceValue("ExecutionGraphWrapper", InitClass<nv::ExecutionGraph>(env, exports)),
-       InstanceValue("UcpContext", InitClass<nv::UcpContext>(env, exports)),
-       InstanceValue("ContextWrapper", InitClass<nv::ContextWrapper>(env, exports))});
->>>>>>> e18c53d6
   }
 
  private:
@@ -92,7 +80,7 @@
     // skip extraColumns for now.
     bool ignoreMissingPaths = args[4];
 
-    return nv::parse_schema(env, input, file_format, ignoreMissingPaths);
+    return nv::blazingsql::parse_schema(env, input, file_format, ignoreMissingPaths);
   }
 };
 
