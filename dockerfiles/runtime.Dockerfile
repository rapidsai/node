--- conflicted
+++ resolved
@@ -54,20 +54,7 @@
  \
  # Install dependencies
  && export DEBIAN_FRONTEND=noninteractive \
-<<<<<<< HEAD
- && bash -c "echo -e '\
-deb http://archive.ubuntu.com/ubuntu/ xenial universe\n\
-deb http://archive.ubuntu.com/ubuntu/ xenial-updates universe\
-'" > /etc/apt/sources.list.d/xenial.list \
-
-FROM ${BASE_IMAGE}
-
-# Install dependencies
-RUN export DEBIAN_FRONTEND=noninteractive \
- && apt update -y \
-=======
  && apt update --fix-missing \
->>>>>>> 2aa60a9b
  && apt install --no-install-recommends -y \
     # X11 dependencies
     libxrandr-dev libxinerama-dev libxcursor-dev \
@@ -78,23 +65,12 @@
     # cuSpatial dependencies
     libgdal-dev \
     # UCX runtime dependencies
-<<<<<<< HEAD
-    libibcm-dev libibverbs-dev librdmacm-dev libnuma-dev \
-    # blazingSQL dependencies
-    openjdk-8-jre libboost-regex-dev libboost-system-dev libboost-filesystem-dev \
- \
- # clean up
- && rm /etc/apt/sources.list.d/xenial.list \
- && apt autoremove -y \
- && rm -rf /var/lib/apt/lists/* /tmp/* /var/tmp/*
-=======
     libibverbs-dev librdmacm-dev libnuma-dev libhwloc-dev \
     # blazingSQL dependencies
     openjdk-8-jre libboost-regex-dev libboost-system-dev libboost-filesystem-dev \
  \
  # Clean up
  && apt autoremove -y && apt clean && rm -rf /var/lib/apt/lists/* /tmp/* /var/tmp/*
->>>>>>> 2aa60a9b
 
 ARG NODE_VERSION
 ENV NODE_VERSION=$NODE_VERSION
