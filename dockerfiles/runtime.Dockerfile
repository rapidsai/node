--- conflicted
+++ resolved
@@ -1,15 +1,25 @@
 ARG BASE_IMAGE
-<<<<<<< HEAD
 ARG DEVEL_IMAGE
-=======
-ARG BUILD_IMAGE
->>>>>>> 43c376eb
 ARG NODE_VERSION=15.14.0
 
 FROM node:$NODE_VERSION-stretch-slim as node
 
-<<<<<<< HEAD
 FROM ${DEVEL_IMAGE} as devel
+
+COPY --chown=node:node build/*.tgz /home/node/
+
+SHELL ["/bin/bash", "-c"]
+
+RUN cd /home/node \
+ && npm install \
+    --no-fund --no-audit \
+    --production --save-exact \
+    --omit dev --omit peer --omit optional \
+    /home/node/*.tgz \
+ && npm dedupe \
+    --no-fund --no-audit \
+    --production --save-exact \
+    --omit dev --omit peer --omit optional
 
 FROM ${BASE_IMAGE}
 
@@ -48,29 +58,11 @@
 deb http://archive.ubuntu.com/ubuntu/ xenial universe\n\
 deb http://archive.ubuntu.com/ubuntu/ xenial-updates universe\
 '" > /etc/apt/sources.list.d/xenial.list \
-=======
-FROM ${BUILD_IMAGE} as build
-
-COPY --chown=node:node build/*.tgz /home/node/
-
-SHELL ["/bin/bash", "-c"]
-
-RUN cd /home/node \
- && npm install \
-    --no-fund --no-audit \
-    --production --save-exact \
-    --omit dev --omit peer --omit optional \
-    /home/node/*.tgz \
- && npm dedupe \
-    --no-fund --no-audit \
-    --production --save-exact \
-    --omit dev --omit peer --omit optional
 
 FROM ${BASE_IMAGE}
 
 # Install dependencies
 RUN export DEBIAN_FRONTEND=noninteractive \
->>>>>>> 43c376eb
  && apt update -y \
  && apt install --no-install-recommends -y \
     # X11 dependencies
