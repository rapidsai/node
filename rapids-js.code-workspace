--- conflicted
+++ resolved
@@ -13,13 +13,12 @@
             "path": "modules/cuda"
         },
         {
-<<<<<<< HEAD
             "name": "cudf",
             "path": "modules/cudf"
-=======
+        },
+        {
             "name": "cugraph",
             "path": "modules/cugraph"
->>>>>>> aaed51fb
         },
         {
             "name": "deck.gl",
