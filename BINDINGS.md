--- conflicted
+++ resolved
@@ -8,359 +8,6 @@
 
 #### Numeric Series
 
-<<<<<<< HEAD
-| cuDF                 |     node-rapids     |
-| -------------------- | :-----------------: |
-| `abs`                |         ✅          |
-| `acos`               |         ✅          |
-| `add`                |         ✅          |
-| `all`                |         ✅          |
-| `any`                |         ✅          |
-| `append`             |    ✅ (`concat`)    |
-| `applymap`           |                     |
-| `argsort`            |                     |
-| `as_index`           |                     |
-| `as_mask`            |                     |
-| `asin`               |         ✅          |
-| `astype`             |     ✅ (`cast`)     |
-| `atan`               |         ✅          |
-| `ceil`               |         ✅          |
-| `clip`               |                     |
-| `copy`               |                     |
-| `corr`               |                     |
-| `cos`                |         ✅          |
-| `count`              |✅ (`countNonNulls`) |
-| `cov`                |                     |
-| `cummax`             |                     |
-| `cummin`             |                     |
-| `cumprod`            |                     |
-| `cumsum`             |                     |
-| `describe`           |                     |
-| `diff`               |                     |
-| `digitize`           |                     |
-| `drop_duplicates`    |                     |
-| `dropna`             |  ✅ (`dropNulls`)   |
-| `eq`                 |         ✅          |
-| `equals`             |                     |
-| `exp`                |         ✅          |
-| `factorize`          |                     |
-| `fillna`             | ✅ (`replaceNulls`) |
-| `floor`              |         ✅          |
-| `floordiv`           |         ✅          |
-| `from_arrow`         |                     |
-| `from_categorical`   |                     |
-| `from_masked_array`  |                     |
-| `from_pandas`        |                     |
-| `ge`                 |         ✅          |
-| `groupby`            |                     |
-| `gt`                 |         ✅          |
-| `hash_encode`        |                     |
-| `hash_values`        |                     |
-| `head`               |         ✅          |
-| `interleave_columns` |                     |
-| `isin`               |                     |
-| `isna`               |    ✅ (`isNull`)    |
-| `isnull`             |         ✅          |
-| `keys`               |                     |
-| `kurt`               |                     |
-| `kurtosis`           |                     |
-| `label_encoding`     |                     |
-| `le`                 |         ✅          |
-| `log`                |         ✅          |
-| `lt`                 |         ✅          |
-| `map`                |                     |
-| `mask`               |                     |
-| `max`                |         ✅          |
-| `mean`               |         ✅          |
-| `median`             |         ✅          |
-| `memory_usage`       |                     |
-| `min`                |         ✅          |
-| `mod`                |         ✅          |
-| `mode`               |                     |
-| `mul`                |         ✅          |
-| `nans_to_nulls`      |  ✅ (`nansToNulls`) |
-| `ne`                 |         ✅          |
-| `nlargest`           |                     |
-| `notna`              |  ✅ (`isNotNull`)   |
-| `notnull`            |  ✅ (`isNotNull`)   |
-| `nsmallest`          |                     |
-| `nunique`            |         ✅          |
-| `one_hot_encoding`   |                     |
-| `pipe`               |                     |
-| `pow`                |         ✅          |
-| `prod`               |                     |
-| `product`            |         ✅          |
-| `quantile`           |         ✅          |
-| `radd`               |                     |
-| `rank`               |                     |
-| `reindex`            |                     |
-| `rename`             |                     |
-| `repeat`             |                     |
-| `replace`            |                     |
-| `reset_index`        |                     |
-| `reverse`            |                     |
-| `rfloordiv`          |                     |
-| `rmod`               |                     |
-| `rmul`               |                     |
-| `rolling`            |                     |
-| `round`              |                     |
-| `rpow`               |                     |
-| `rsub`               |                     |
-| `rtruediv`           |                     |
-| `sample`             |                     |
-| `scale`              |                     |
-| `scatter_by_map`     |                     |
-| `searchsorted`       |                     |
-| `set_index`          |                     |
-| `set_mask`           |                     |
-| `shift`              |                     |
-| `sin`                |         ✅          |
-| `skew`               |                     |
-| `sort_index`         |                     |
-| `sort_values`        |                     |
-| `sqrt`               |         ✅          |
-| `std`                |         ✅          |
-| `sub`                |         ✅          |
-| `sum`                |         ✅          |
-| `tail`               |         ✅          |
-| `take`               |    ✅ (`gather`)    |
-| `tan`                |         ✅          |
-| `tile`               |                     |
-| `to_array`           |                     |
-| `to_arrow`           |                     |
-| `to_dlpack`          |                     |
-| `to_frame`           |                     |
-| `to_gpu_array`       |                     |
-| `to_hdf`             |                     |
-| `to_json`            |                     |
-| `to_pandas`          |                     |
-| `to_string`          |                     |
-| `truediv`            |         ✅          |
-| `unique`             |         ✅          |
-| `value_counts`       |         ✅          |
-| `values_to_string`   |                     |
-| `var`                |         ✅          |
-| `where`              |                     |
-
-#### List, String, Struct Series
-
-| cuDF                 |     List Series     |    String Series    |    Struct Series    |
-| -------------------- | :-----------------: | :-----------------: | :-----------------: |
-| `add`                |                     |                     |                     |
-| `all`                |         ✅          |         ✅          |         ✅          |
-| `any`                |         ✅          |         ✅          |         ✅          |
-| `append`             |    ✅ (`concat`)    |    ✅ (`concat`)    |    ✅ (`concat`)    |
-| `applymap`           |                     |                     |                     |
-| `argsort`            |                     |                     |                     |
-| `as_index`           |                     |                     |                     |
-| `as_mask`            |                     |                     |                     |
-| `astype`             |     ✅ (`cast`)     |     ✅ (`cast`)     |     ✅ (`cast`)     |
-| `clip`               |                     |                     |                     |
-| `copy`               |                     |                     |                     |
-| `count`              |✅ (`countNonNulls`) |✅ (`countNonNulls`) |✅ (`countNonNulls`) |
-| `describe`           |                     |                     |                     |
-| `diff`               |                     |                     |                     |
-| `digitize`           |                     |                     |                     |
-| `drop_duplicates`    |                     |                     |                     |
-| `dropna`             |  ✅ (`dropNulls`)   |  ✅ (`dropNulls`)   |  ✅ (`dropNulls`)   |
-| `equals`             |                     |                     |                     |
-| `factorize`          |                     |                     |                     |
-| `fillna`             | ✅ (`replaceNulls`) | ✅ (`replaceNulls`) | ✅ (`replaceNulls`) |
-| `from_arrow`         |                     |                     |                     |
-| `from_categorical`   |                     |                     |                     |
-| `from_masked_array`  |                     |                     |                     |
-| `from_pandas`        |                     |                     |                     |
-| `groupby`            |                     |                     |                     |
-| `hash_encode`        |                     |                     |                     |
-| `hash_values`        |                     |                     |                     |
-| `head`               |         ✅          |         ✅          |         ✅          |
-| `interleave_columns` |                     |                     |                     |
-| `isin`               |                     |                     |                     |
-| `isna`               |    ✅ (`isNull`)    |    ✅ (`isNull`)    |    ✅ (`isNull`)    |
-| `isnull`             |         ✅          |         ✅          |         ✅          |
-| `keys`               |                     |                     |                     |
-| `kurt`               |                     |                     |                     |
-| `kurtosis`           |                     |                     |                     |
-| `label_encoding`     |                     |                     |                     |
-| `map`                |                     |                     |                     |
-| `mask`               |                     |                     |                     |
-| `memory_usage`       |                     |                     |                     |
-| `nans_to_nulls`      |  ✅ (`nansToNulls`) |  ✅ (`nansToNulls`) |  ✅ (`nansToNulls`) |
-| `notna`              |  ✅ (`isNotNull`)   |  ✅ (`isNotNull`)   |  ✅ (`isNotNull`)   |
-| `notnull`            |  ✅ (`isNotNull`)   |  ✅ (`isNotNull`)   |  ✅ (`isNotNull`)   |
-| `nunique`            |                     |                     |                     |
-| `one_hot_encoding`   |                     |                     |                     |
-| `pipe`               |                     |                     |                     |
-| `quantile`           |                     |                     |                     |
-| `rank`               |                     |                     |                     |
-| `reindex`            |                     |                     |                     |
-| `rename`             |                     |                     |                     |
-| `repeat`             |                     |                     |                     |
-| `replace`            |                     |                     |                     |
-| `reset_index`        |                     |                     |                     |
-| `reverse`            |                     |                     |                     |
-| `rolling`            |                     |                     |                     |
-| `sample`             |                     |                     |                     |
-| `scatter_by_map`     |                     |                     |                     |
-| `searchsorted`       |                     |                     |                     |
-| `set_index`          |                     |                     |                     |
-| `set_mask`           |                     |                     |                     |
-| `shift`              |                     |                     |                     |
-| `skew`               |                     |                     |                     |
-| `sort_index`         |                     |                     |                     |
-| `sort_values`        |                     |                     |                     |
-| `tail`               |         ✅          |         ✅          |         ✅          |
-| `take`               |    ✅ (`gather`)    |    ✅ (`gather`)    |    ✅ (`gather`)    |
-| `tile`               |                     |                     |                     |
-| `to_array`           |                     |                     |                     |
-| `to_arrow`           |                     |                     |                     |
-| `to_dlpack`          |                     |                     |                     |
-| `to_frame`           |                     |                     |                     |
-| `to_gpu_array`       |                     |                     |                     |
-| `to_hdf`             |                     |                     |                     |
-| `to_json`            |                     |                     |                     |
-| `to_pandas`          |                     |                     |                     |
-| `to_string`          |                     |                     |                     |
-| `unique`             |         ✅          |          ✅         |         ✅          |
-| `value_counts`       |         ✅          |          ✅         |         ✅          |
-| `values_to_string`   |                     |                     |                     |
-| `where`              |                     |                     |                     |
-| `get_json_object`    |                     | ✅ (`getJSONObject`)|                     |
-
-### DataFrame
-
-| cuDF                 |    node-rapids     |
-| -------------------- | :----------------: |
-| `acos`               |         ✅         |
-| `add`                |                    |
-| `agg`                |                    |
-| `all`                |                    |
-| `any`                |                    |
-| `append`             |                    |
-| `apply_chunks`       |                    |
-| `apply_rows`         |                    |
-| `argsort`            |                    |
-| `as_gpu_matrix`      |                    |
-| `as_matrix`          |                    |
-| `asin`               |         ✅         |
-| `assign`             |         ✅         |
-| `astype`             |    ✅ (`cast`)     |
-| `atan`               |         ✅         |
-| `clip`               |                    |
-| `copy`               |                    |
-| `corr`               |                    |
-| `cos`                |         ✅         |
-| `count`              |                    |
-| `cov`                |                    |
-| `cummax`             |                    |
-| `cummin`             |                    |
-| `cumprod`            |                    |
-| `cumsum`             |                    |
-| `describe`           |                    |
-| `div`                |                    |
-| `drop`               |         ✅         |
-| `drop_duplicates`    |                    |
-| `dropna`             |  ✅ (`dropNulls`)  |
-| `equals`             |                    |
-| `exp`                |         ✅         |
-| `fillna`             |                    |
-| `floordiv`           |                    |
-| `from_arrow`         |                    |
-| `from_pandas`        |                    |
-| `from_records`       |                    |
-| `hash_columns`       |                    |
-| `head`               |         ✅         |
-| `info`               |                    |
-| `insert`             |                    |
-| `interleave_columns` |                    |
-| `isin`               |                    |
-| `isna`               |    ✅ (`isNaN`)    |
-| `isnull`             |         ✅         |
-| `iteritems`          |                    |
-| `join`               |                    |
-| `keys`               |                    |
-| `kurt`               |                    |
-| `kurtosis`           |                    |
-| `label_encoding`     |                    |
-| `log`                |         ✅         |
-| `mask`               |                    |
-| `max`                |                    |
-| `mean`               |                    |
-| `melt`               |                    |
-| `memory_usage`       |                    |
-| `merge`              |                    |
-| `min`                |                    |
-| `mod`                |                    |
-| `mode`               |                    |
-| `mul`                |                    |
-| `nans_to_nulls`      | ✅ (`nansToNulls`) |
-| `nlargest`           |                    |
-| `notna`              |  ✅ (`isNotNaN`)   |
-| `notnull`            |  ✅ (`isNotNull`)  |
-| `nsmallest`          |                    |
-| `one_hot_encoding`   |                    |
-| `partition_by_hash`  |                    |
-| `pipe`               |                    |
-| `pivot`              |                    |
-| `pop`                |                    |
-| `pow`                |                    |
-| `prod`               |                    |
-| `product`            |                    |
-| `quantile`           |                    |
-| `quantiles`          |                    |
-| `query`              |                    |
-| `radd`               |                    |
-| `rank`               |                    |
-| `rdiv`               |                    |
-| `reindex`            |                    |
-| `rename`             |                    |
-| `repeat`             |                    |
-| `replace`            |                    |
-| `reset_index`        |                    |
-| `rfloordiv`          |                    |
-| `rmod`               |                    |
-| `rmul`               |                    |
-| `round`              |                    |
-| `rpow`               |                    |
-| `rsub`               |                    |
-| `rtruediv`           |                    |
-| `sample`             |                    |
-| `scatter_by_map`     |                    |
-| `searchsorted`       |                    |
-| `select_dtypes`      |                    |
-| `set_index`          |                    |
-| `shift`              |                    |
-| `sin`                |         ✅         |
-| `skew`               |                    |
-| `sort_index`         |                    |
-| `sort_values`        | ✅ (`sortValues`)  |
-| `sqrt`               |         ✅         |
-| `stack`              |                    |
-| `std`                |                    |
-| `sub`                |                    |
-| `sum`                |                    |
-| `tail`               |         ✅         |
-| `take`               |   ✅ (`gather`)    |
-| `tan`                |         ✅         |
-| `tile`               |                    |
-| `to_arrow`           |   ✅ (`toArrow`)   |
-| `to_csv`             |    ✅ (`toCSV`)    |
-| `to_dlpack`          |                    |
-| `to_feather`         |                    |
-| `to_hdf`             |                    |
-| `to_json`            |                    |
-| `to_orc`             |                    |
-| `to_pandas`          |                    |
-| `to_parquet`         |                    |
-| `to_records`         |                    |
-| `to_string`          |                    |
-| `transpose`          |                    |
-| `truediv`            |                    |
-| `unstack`            |                    |
-| `update`             |                    |
-| `var`                |                    |
-| `where`              |                    |
-=======
 | cuDF                 |      node-rapids      |
 | -------------------- | :-------------------: |
 | `abs`                |          ✅           |
@@ -408,7 +55,7 @@
 | `gt`                 |          ✅           |
 | `hash_encode`        |                       |
 | `hash_values`        |                       |
-| `head`               |                       |
+| `head`               |          ✅           |
 | `interleave_columns` |                       |
 | `isin`               |                       |
 | `isna`               |     ✅ (`isNull`)     |
@@ -474,7 +121,7 @@
 | `std`                |          ✅           |
 | `sub`                |          ✅           |
 | `sum`                |          ✅           |
-| `tail`               |                       |
+| `tail`               |          ✅           |
 | `take`               |     ✅ (`gather`)     |
 | `tan`                |          ✅           |
 | `tile`               |                       |
@@ -525,7 +172,7 @@
 | `groupby`            |                       |                       |                       |
 | `hash_encode`        |                       |                       |                       |
 | `hash_values`        |                       |                       |                       |
-| `head`               |                       |                       |                       |
+| `head`               |          ✅           |          ✅           |          ✅           |
 | `interleave_columns` |                       |                       |                       |
 | `isin`               |                       |                       |                       |
 | `isna`               |     ✅ (`isNull`)     |     ✅ (`isNull`)     |     ✅ (`isNull`)     |
@@ -561,7 +208,7 @@
 | `skew`               |                       |                       |                       |
 | `sort_index`         |                       |                       |                       |
 | `sort_values`        |                       |                       |                       |
-| `tail`               |                       |                       |                       |
+| `tail`               |          ✅           |          ✅           |          ✅           |
 | `take`               |     ✅ (`gather`)     |     ✅ (`gather`)     |     ✅ (`gather`)     |
 | `tile`               |                       |                       |                       |
 | `to_array`           |                       |                       |                       |
@@ -621,7 +268,7 @@
 | `from_pandas`        |                       |
 | `from_records`       |                       |
 | `hash_columns`       |                       |
-| `head`               |                       |
+| `head`               |          ✅           |
 | `info`               |                       |
 | `insert`             |                       |
 | `interleave_columns` |                       |
@@ -691,7 +338,7 @@
 | `std`                |                       |
 | `sub`                |                       |
 | `sum`                |                       |
-| `tail`               |                       |
+| `tail`               |          ✅           |
 | `take`               |     ✅ (`gather`)     |
 | `tan`                |          ✅           |
 | `tile`               |                       |
@@ -712,7 +359,6 @@
 | `update`             |                       |
 | `var`                |                       |
 | `where`              |                       |
->>>>>>> f23f2948
 
 ### GroupBy
 
