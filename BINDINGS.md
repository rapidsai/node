# RAPIDS Bindings

The tables below show the bindings that have been implemented in `node-rapids`:

- [cuDF](#cuDF)
- [cuGraph](#cuGraph)
- [cuSpatial](#cuSpatial)
- [cuML](#cuML)


## cuDF

### Series

#### Numeric Series

| cuDF                 |      node-rapids      |
| -------------------- | :-------------------: |
| `abs`                |          ✅           |
| `acos`               |          ✅           |
| `add`                |          ✅           |
| `all`                |          ✅           |
| `any`                |          ✅           |
| `append`             |     ✅ (`concat`)     |
| `applymap`           |                       |
| `argsort`            |                       |
| `as_index`           |                       |
| `as_mask`            |                       |
| `asin`               |          ✅           |
| `astype`             |      ✅ (`cast`)      |
| `atan`               |          ✅           |
| `ceil`               |          ✅           |
| `clip`               |                       |
| `copy`               |                       |
| `corr`               |                       |
| `cos`                |          ✅           |
| `count`              | ✅ (`countNonNulls`)  |
| `cov`                |                       |
| `cummax`             | ✅ (`cumulativeMax`)  |
| `cummin`             | ✅ (`cumulativeMin`)  |
| `cumprod`            | ✅ (`cumulativeProduct`) |
| `cumsum`             | ✅ (`cumulativeSum`)  |
| `describe`           |                       |
| `diff`               |                       |
| `digitize`           |                       |
| `drop_duplicates`    | ✅ (`dropDuplicates`) |
| `dropna`             |   ✅ (`dropNulls`)    |
| `eq`                 |          ✅           |
| `equals`             |                       |
| `exp`                |          ✅           |
| `factorize`          |                       |
| `fillna`             |  ✅ (`replaceNulls`)  |
| `floor`              |          ✅           |
| `floordiv`           |          ✅           |
| `from_arrow`         |          ✅           |
| `from_categorical`   |                       |
| `from_masked_array`  |                       |
| `from_pandas`        |                       |
| `ge`                 |          ✅           |
| `groupby`            |                       |
| `gt`                 |          ✅           |
| `hash_encode`        |                       |
| `hash_values`        |                       |
| `head`               |          ✅           |
| `interleave_columns` |                       |
| `isin`               |                       |
| `isna`               |     ✅ (`isNull`)     |
| `isnull`             |          ✅           |
| `keys`               |                       |
| `kurt`               |    ✅ (`kurtosis`)    |
| `kurtosis`           |          ✅           |
| `label_encoding`     |                       |
| `le`                 |          ✅           |
| `log`                |          ✅           |
| `lt`                 |          ✅           |
| `map`                |                       |
| `mask`               |                       |
| `max`                |          ✅           |
| `mean`               |          ✅           |
| `median`             |          ✅           |
| `memory_usage`       |                       |
| `min`                |          ✅           |
| `mod`                |          ✅           |
| `mode`               |                       |
| `mul`                |          ✅           |
| `nans_to_nulls`      |  ✅ (`nansToNulls`)   |
| `ne`                 |          ✅           |
| `nlargest`           |    ✅ (`nLargest`)    |
| `notna`              |   ✅ (`isNotNull`)    |
| `notnull`            |   ✅ (`isNotNull`)    |
| `nsmallest`          |   ✅ (`nSmallest`)    |
| `nunique`            |          ✅           |
| `one_hot_encoding`   |                       |
| `pipe`               |                       |
| `pow`                |          ✅           |
| `prod`               |                       |
| `product`            |          ✅           |
| `quantile`           |          ✅           |
| `radd`               |                       |
| `rank`               |                       |
| `reindex`            |                       |
| `rename`             |                       |
| `repeat`             |                       |
| `replace`            |                       |
| `reset_index`        |                       |
| `reverse`            |          ✅           |
| `rfloordiv`          |                       |
| `rmod`               |                       |
| `rmul`               |                       |
| `rolling`            |                       |
| `round`              |                       |
| `rpow`               |                       |
| `rsub`               |                       |
| `rtruediv`           |                       |
| `sample`             |                       |
| `scale`              |                       |
| `scatter_by_map`     |                       |
| `searchsorted`       |                       |
| `set_index`          |                       |
| `set_mask`           |                       |
| `shift`              |                       |
| `sin`                |          ✅           |
| `skew`               |          ✅           |
| `sort_index`         |                       |
| `sort_values`        |   ✅ (`sortValues`)   |
| `sqrt`               |          ✅           |
| `std`                |          ✅           |
| `sub`                |          ✅           |
| `sum`                |          ✅           |
| `tail`               |          ✅           |
| `take`               |     ✅ (`gather`)     |
| `tan`                |          ✅           |
| `tile`               |                       |
| `to_array`           |                       |
| `to_arrow`           |                       |
| `to_dlpack`          |                       |
| `to_frame`           |                       |
| `to_gpu_array`       |                       |
| `to_hdf`             |                       |
| `to_json`            |                       |
| `to_pandas`          |                       |
| `to_string`          |                       |
| `truediv`            |          ✅           |
| `unique`             |          ✅           |
| `value_counts`       |          ✅           |
| `values_to_string`   |                       |
| `var`                |          ✅           |
| `where`              |                       |

#### List, String, Struct Series

| cuDF                 |      List Series      |     String Series     |     Struct Series     |
| -------------------- | :-------------------: | :-------------------: | :-------------------: |
| `add`                |                       |                       |                       |
| `all`                |          ✅           |          ✅           |          ✅           |
| `any`                |          ✅           |          ✅           |          ✅           |
| `append`             |     ✅ (`concat`)     |     ✅ (`concat`)     |     ✅ (`concat`)     |
| `applymap`           |                       |                       |                       |
| `argsort`            |                       |                       |                       |
| `as_index`           |                       |                       |                       |
| `as_mask`            |                       |                       |                       |
| `astype`             |      ✅ (`cast`)      |      ✅ (`cast`)      |      ✅ (`cast`)      |
| `clip`               |                       |                       |                       |
| `copy`               |                       |                       |                       |
| `count`              | ✅ (`countNonNulls`)  | ✅ (`countNonNulls`)  | ✅ (`countNonNulls`)  |
| `describe`           |                       |                       |                       |
| `diff`               |                       |                       |                       |
| `digitize`           |                       |                       |                       |
| `drop_duplicates`    | ✅ (`dropDuplicates`) | ✅ (`dropDuplicates`) | ✅ (`dropDuplicates`) |
| `dropna`             |   ✅ (`dropNulls`)    |   ✅ (`dropNulls`)    |   ✅ (`dropNulls`)    |
| `equals`             |                       |                       |                       |
| `factorize`          |                       |                       |                       |
| `fillna`             |  ✅ (`replaceNulls`)  |  ✅ (`replaceNulls`)  |  ✅ (`replaceNulls`)  |
| `from_arrow`         |                       |                       |                       |
| `from_categorical`   |                       |                       |                       |
| `from_masked_array`  |                       |                       |                       |
| `from_pandas`        |                       |                       |                       |
| `groupby`            |                       |                       |                       |
| `hash_encode`        |                       |                       |                       |
| `hash_values`        |                       |                       |                       |
| `head`               |          ✅           |          ✅           |          ✅           |
| `interleave_columns` |                       |                       |                       |
| `isin`               |                       |                       |                       |
| `isna`               |     ✅ (`isNull`)     |     ✅ (`isNull`)     |     ✅ (`isNull`)     |
| `isnull`             |          ✅           |          ✅           |          ✅           |
| `keys`               |                       |                       |                       |
| `kurt`               |    ✅ (`kurtosis`)    |    ✅ (`kurtosis`)    |    ✅ (`kurtosis`)    |
| `kurtosis`           |          ✅           |          ✅           |          ✅           |
| `label_encoding`     |                       |                       |                       |
| `map`                |                       |                       |                       |
| `mask`               |                       |                       |                       |
| `memory_usage`       |                       |                       |                       |
| `nans_to_nulls`      |  ✅ (`nansToNulls`)   |  ✅ (`nansToNulls`)   |  ✅ (`nansToNulls`)   |
| `notna`              |   ✅ (`isNotNull`)    |   ✅ (`isNotNull`)    |   ✅ (`isNotNull`)    |
| `notnull`            |   ✅ (`isNotNull`)    |   ✅ (`isNotNull`)    |   ✅ (`isNotNull`)    |
| `nunique`            |                       |                       |                       |
| `one_hot_encoding`   |                       |                       |                       |
| `pipe`               |                       |                       |                       |
| `quantile`           |                       |                       |                       |
| `rank`               |                       |                       |                       |
| `reindex`            |                       |                       |                       |
| `rename`             |                       |                       |                       |
| `repeat`             |                       |                       |                       |
| `replace`            |                       |                       |                       |
| `reset_index`        |                       |                       |                       |
| `reverse`            |          ✅           |          ✅           |          ✅           |
| `rolling`            |                       |                       |                       |
| `sample`             |                       |                       |                       |
| `scatter_by_map`     |                       |                       |                       |
| `searchsorted`       |                       |                       |                       |
| `set_index`          |                       |                       |                       |
| `set_mask`           |                       |                       |                       |
| `shift`              |                       |                       |                       |
| `skew`               |          ✅           |          ✅           |          ✅           |
| `sort_index`         |                       |                       |                       |
| `sort_values`        |   ✅ (`sortValues`)   |   ✅ (`sortValues`)   |   ✅ (`sortValues`)   |
| `tail`               |          ✅           |          ✅           |          ✅           |
| `take`               |     ✅ (`gather`)     |     ✅ (`gather`)     |     ✅ (`gather`)     |
| `tile`               |                       |                       |                       |
| `to_array`           |                       |                       |                       |
| `to_arrow`           |                       |                       |                       |
| `to_dlpack`          |                       |                       |                       |
| `to_frame`           |                       |                       |                       |
| `to_gpu_array`       |                       |                       |                       |
| `to_hdf`             |                       |                       |                       |
| `to_json`            |                       |                       |                       |
| `to_pandas`          |                       |                       |                       |
| `to_string`          |                       |                       |                       |
| `unique`             |          ✅           |          ✅           |          ✅           |
| `value_counts`       |          ✅           |          ✅           |          ✅           |
| `values_to_string`   |                       |                       |                       |
| `where`              |                       |                       |                       |
| `get_json_object`    |                       | ✅ (`getJSONObject`)  |                       |

### DataFrame

| cuDF                 |      node-rapids      |
| -------------------- | :-------------------: |
| `acos`               |          ✅           |
| `add`                |                       |
| `agg`                |                       |
| `all`                |                       |
| `any`                |                       |
| `append`             |     ✅ (`concat`)     |
| `apply_chunks`       |                       |
| `apply_rows`         |                       |
| `argsort`            |                       |
| `as_gpu_matrix`      |                       |
| `as_matrix`          |                       |
| `asin`               |          ✅           |
| `assign`             |          ✅           |
| `astype`             |      ✅ (`cast`)      |
| `atan`               |          ✅           |
| `clip`               |                       |
| `copy`               |                       |
| `corr`               |                       |
| `cos`                |          ✅           |
| `count`              |                       |
| `cov`                |                       |
| `cummax`             |                       |
| `cummin`             |                       |
| `cumprod`            |                       |
| `cumsum`             |                       |
| `describe`           |                       |
| `div`                |                       |
| `drop`               |          ✅           |
| `drop_duplicates`    | ✅ (`dropDuplicates`) |
| `dropna`             |   ✅ (`dropNulls`)    |
| `equals`             |                       |
| `exp`                |          ✅           |
| `fillna`             |  ✅ (`replaceNulls`)  |
| `floordiv`           |                       |
| `from_arrow`         |                       |
| `from_pandas`        |                       |
| `from_records`       |                       |
| `hash_columns`       |                       |
| `head`               |          ✅           |
| `info`               |                       |
| `insert`             |                       |
| `interleave_columns` |          ✅           |
| `isin`               |                       |
| `isna`               |     ✅ (`isNaN`)      |
| `isnull`             |          ✅           |
| `iteritems`          |                       |
| `join`               |                       |
| `keys`               |                       |
| `kurt`               |    ✅ (`kurtosis`)    |
| `kurtosis`           |          ✅           |
| `label_encoding`     |                       |
| `log`                |          ✅           |
| `mask`               |                       |
| `max`                |                       |
| `mean`               |                       |
| `melt`               |                       |
| `memory_usage`       |                       |
| `merge`              |                       |
| `min`                |                       |
| `mod`                |                       |
| `mode`               |                       |
| `mul`                |                       |
| `nans_to_nulls`      |  ✅ (`nansToNulls`)   |
| `nlargest`           |                       |
| `notna`              |    ✅ (`isNotNaN`)    |
| `notnull`            |   ✅ (`isNotNull`)    |
| `nsmallest`          |                       |
| `one_hot_encoding`   |                       |
| `partition_by_hash`  |                       |
| `pipe`               |                       |
| `pivot`              |                       |
| `pop`                |                       |
| `pow`                |                       |
| `prod`               |                       |
| `product`            |                       |
| `quantile`           |                       |
| `quantiles`          |                       |
| `query`              |                       |
| `radd`               |                       |
| `rank`               |                       |
| `rdiv`               |                       |
| `reindex`            |                       |
| `rename`             |                       |
| `repeat`             |                       |
| `replace`            |                       |
| `reset_index`        |                       |
| `rfloordiv`          |                       |
| `rmod`               |                       |
| `rmul`               |                       |
| `round`              |                       |
| `rpow`               |                       |
| `rsub`               |                       |
| `rtruediv`           |                       |
| `sample`             |                       |
| `scatter_by_map`     |                       |
| `searchsorted`       |                       |
| `select_dtypes`      |                       |
| `set_index`          |                       |
| `shift`              |                       |
| `sin`                |          ✅           |
| `skew`               |          ✅           |
| `sort_index`         |                       |
| `sort_values`        |   ✅ (`sortValues`)   |
| `sqrt`               |          ✅           |
| `stack`              |                       |
| `std`                |                       |
| `sub`                |                       |
| `sum`                |                       |
| `tail`               |          ✅           |
| `take`               |     ✅ (`gather`)     |
| `tan`                |          ✅           |
| `tile`               |                       |
| `to_arrow`           |    ✅ (`toArrow`)     |
| `to_csv`             |     ✅ (`toCSV`)      |
| `to_dlpack`          |                       |
| `to_feather`         |                       |
| `to_hdf`             |                       |
| `to_json`            |                       |
| `to_orc`             |                       |
| `to_pandas`          |                       |
| `to_parquet`         |                       |
| `to_records`         |                       |
| `to_string`          |                       |
| `transpose`          |                       |
| `truediv`            |                       |
| `unstack`            |                       |
| `update`             |                       |
| `var`                |                       |
| `where`              |                       |

### GroupBy

| cuDF            | node-rapids |
| --------------- | :---------: |
| `agg`           |             |
| `aggregate`     |             |
| `apply`         |             |
| `apply_grouped` |             |
| `nth`           |     ✅      |
| `pipe`          |             |
| `rolling`       |             |
| `size`          |             |



## cuGraph

| cuGraph                      |   node-rapids   |
| ---------------------------- | :-------------: |
| `add_internal_vertex_id`     |                 |
| `add_nodes_from`             |                 |
| `clear`                      |                 |
| `compute_renumber_edge_list` |                 |
| `degree`                     |                 |
| `degrees`                    |                 |
| `delete_adj_list`            |                 |
| `delete_edge_list`           |                 |
| `edges`                      |                 |
| `from_cudf_adjlist`          |                 |
| `from_cudf_edgelist`         |                 |
| `from_dask_cudf_edgelist`    |                 |
| `from_numpy_array`           |                 |
| `from_numpy_matrix`          |                 |
| `from_pandas_adjacency`      |                 |
| `from_pandas_edgelist`       |                 |
| `get_two_hop_neighbors`      |                 |
| `has_edge`                   |                 |
| `has_node`                   |                 |
| `in_degree`                  |                 |
| `is_bipartite`               |                 |
| `is_multigraph`              |                 |
| `is_multipartite`            |                 |
| `lookup_internal_vertex_id`  |                 |
| `nodes`                      |                 |
| `number_of_edges`            | ✅ (`numEdges`) |
| `number_of_nodes`            | ✅ (`numNodes`) |
| `number_of_vertices`         |                 |
| `out_degree`                 |                 |
| `sets`                       |                 |
| `to_directed`                |                 |
| `to_numpy_array`             |                 |
| `to_numpy_matrix`            |                 |
| `to_pandas_adjacency`        |                 |
| `to_pandas_edgelist`         |                 |
| `to_undirected`              |                 |
| `unrenumber`                 |                 |
| `view_adj_list`              |                 |
| `view_edge_list`             |                 |
| `view_transposed_adj_list`   |                 |



## cuSpatial

| cuSpatial                            |                  node-rapids                   |
| ------------------------------------ | :--------------------------------------------: |
| `directed_hausdorff_distance`        |                                                |
| `haversine_distance`                 |                                                |
| `lonlat_to_cartesian`                |                                                |
| `point_in_polygon`                   |                                                |
| `polygon_bounding_boxes`             |       ✅ (`computePolygonBoundingBoxes`)       |
| `polyline_bounding_boxes`            |      ✅ (`computePolylineBoundingBoxes`)       |
| `quadtree_on_points`                 |             ✅ (`createQuadtree`)              |
| `points_in_spatial_window`           |                                                |
| `join_quadtree_and_bounding_boxes`   | ✅ (`findQuadtreeAndBoundingBoxIntersections`) |
| `quadtree_point_in_polygon`          |          ✅ (`findPointsInPolygons`)           |
| `quadtree_point_to_nearest_polyline` |     ✅ (`findPolylineNearestToEachPoint`)      |
| `derive_trajectories`                |                                                |
| `trajectory_bounding_boxes`          |                                                |
| `trajectory_distances_and_speeds`    |                                                |
| `read_polygon_shapefile`             |                                                |

<<<<<<< HEAD
## BlazingSQL

| BlazingSQL                     | node-rapids |
| ------------------------------ | :---------: |
| `runGeneratePhysicalGraph`     |             |
| `runGenerateGraph`             |             |
| `startExecuteGraph`            |             |
| `getExecuteGraphResult`        |             |
| `getTableScanInfo`             |             |
| `runSkipData`                  |             |
| `initialize`                   |             |
| `finalize`                     |             |
| `getFreeMemory`                |             |
| `resetMaxMemoryUsed`           |             |
| `getMaxMemoryUsed`             |             |
| `getProductDetails`            |             |
| `runQuery_C`                   |             |
| `getTableScanInfo_C`           |             |
| `runSkipData_C`                |             |
| `initialize_C`                 |             |
| `finalize_C`                   |             |
=======

## cuML

#### Clustering
| cuML                                 |                  node-rapids                   |
| ------------------------------------ | :--------------------------------------------: |
| `AC`                                 |                                                |
| `DBSCAN`                             |                                                |
| `K-Means`                            |                                                |


#### Dimensionality Reduction and Manifold Learning
| cuML                                 |                  node-rapids                   |
| ------------------------------------ | :--------------------------------------------: |
| `K-Means`                            |                                                |
| `PCA`                                |                                                |
| `Random Projection`                  |                                                |
| `tSVD`                               |                                                |
| `TSNE`                               |                                                |
| `UMAP`                               |                                                |


#### Linear / Nonlinear Models for Regression or Classification
| cuML                                 |                  node-rapids                   |
| ------------------------------------ | :--------------------------------------------: |
| `ElasticNet Regression`              |                                                |
| `KNN`                                |                                                |
| `LARS Regression`                    |                                                |
| `Linear Regression (OLS)`            |                                                |
| `Linear Regression Lasso`            |                                                |
| `Linear Regression Ridge`            |                                                |
| `Logistic Regression`                |                                                |
| `Naive Bayes`                        |                                                |
| `SGD`                                |                                                |
| `CD`                                 |                                                |
| `QN`                                 |                                                |
| `Random Forest`                      |                                                |
| `SVC`                                |                                                |
| `SVR`                                |                                                |


#### Misc
| cuML                                       |                  node-rapids                   |
| ------------------------------------------ | :--------------------------------------------: |
| `Preprocessing Misc`                       |                                                |
| `Holt-Winters Exponential Smoothing`       |                                                |
| `Auto-regressive Integrated Moving Average`|                                                |
| `SHAP Kernel Explainer`                    |                                                |
| `SHAP Permutation Explainer`               |                                                |




#### EOF
>>>>>>> 63864e21
<|MERGE_RESOLUTION|>--- conflicted
+++ resolved
@@ -448,7 +448,6 @@
 | `trajectory_distances_and_speeds`    |                                                |
 | `read_polygon_shapefile`             |                                                |
 
-<<<<<<< HEAD
 ## BlazingSQL
 
 | BlazingSQL                     | node-rapids |
@@ -470,7 +469,6 @@
 | `runSkipData_C`                |             |
 | `initialize_C`                 |             |
 | `finalize_C`                   |             |
-=======
 
 ## cuML
 
@@ -524,5 +522,4 @@
 
 
 
-#### EOF
->>>>>>> 63864e21
+#### EOF