name: Build docker images

on:
  push:
    branches:
      - main

env:
<<<<<<< HEAD
  NODE: "16.13.2"
  RAPIDS: "22.06.00"
=======
  NODE: "18.2.0"
  RAPIDS: "22.02.00"
>>>>>>> 82dbcdb4
  REPOSITORY: "ghcr.io/rapidsai/node"

concurrency:
  group: build_docker_images
  cancel-in-progress: true

jobs:

  build-and-publish-devel-main-image:
    name: Build devel main image
    runs-on: ubuntu-20.04
    strategy:
      fail-fast: true
      matrix:
        CUDA: ["11.6.2"]
        LINUX: [ubuntu20.04]
    steps:
      - name: Checkout node
        uses: actions/checkout@v2
        with:
          lfs: true
          fetch-depth: 2
      - name: Checkout node LFS
        run: git lfs checkout
      - name: Check if files changed
        id: files_changed
        uses: tj-actions/changed-files@v9.1
        with:
          files: |
            dev/dockerfiles/devel/main\.Dockerfile
            \.github/workflows/merge\.pr\.yml
            \.github/actions/build-and-publish-image/action\.yml
      - name: Build and push image
        if: ${{ steps.files_changed.outputs.any_changed == 'true' || steps.files_changed.outputs.any_deleted == 'true' }}
        uses: ./.github/actions/build-and-publish-image
        with:
          registry-url: ghcr.io
          registry-username: ${{ github.repository_owner }}
          registry-password: ${{ github.token }}
          pull: true
          push: ${{ github.event_name == 'push' }}
          AWS_ACCESS_KEY_ID: "${{ secrets.AWS_ACCESS_KEY_ID }}"
          AWS_SECRET_ACCESS_KEY: "${{ secrets.AWS_SECRET_ACCESS_KEY }}"
          file: dev/dockerfiles/devel/main.Dockerfile
          tags: |
            ${{ env.REPOSITORY }}:${{ env.RAPIDS }}-devel-node${{ env.NODE }}-cuda${{ matrix.CUDA }}-${{ matrix.LINUX }}-main
          build-args: |
            "NODE_VERSION=${{ env.NODE }}"
            "SCCACHE_IDLE_TIMEOUT=32768"
            "SCCACHE_REGION=us-west-2"
            "SCCACHE_BUCKET=node-rapids-sccache"
            "ARM64_BASE=nvcr.io/nvidia/l4t-cuda:11.4.14-runtime"
            "AMD64_BASE=nvidia/cuda:${{ matrix.CUDA }}-devel-${{ matrix.LINUX }}"

  build-and-publish-devel-packages-image:
    needs:
      - build-and-publish-devel-main-image
    name: Build devel packages image
    runs-on: ubuntu-20.04
    strategy:
      fail-fast: true
      matrix:
        CUDA: ["11.6.2"]
        LINUX: [ubuntu20.04]
    steps:
      - name: Checkout
        uses: actions/checkout@v2
        with:
          lfs: true
          fetch-depth: 2
      - name: Checkout LFS
        run: git lfs checkout
      - name: Check if files changed
        id: files_changed
        uses: tj-actions/changed-files@v9.1
        with:
          files: |
            \.npmrc
            modules
            yarn\.lock
            package\.json
            dev/dockerfiles/devel/(main|package)\.Dockerfile
            \.github/workflows/merge\.pr\.yml
            \.github/actions/build-and-publish-image/action\.yml
      - name: Build and push image
        if: ${{ steps.files_changed.outputs.any_changed == 'true' || steps.files_changed.outputs.any_deleted == 'true' }}
        uses: ./.github/actions/build-and-publish-image
        with:
          registry-url: ghcr.io
          registry-username: ${{ github.repository_owner }}
          registry-password: ${{ github.token }}
          pull: true
          push: ${{ github.event_name == 'push' }}
          AWS_ACCESS_KEY_ID: "${{ secrets.AWS_ACCESS_KEY_ID }}"
          AWS_SECRET_ACCESS_KEY: "${{ secrets.AWS_SECRET_ACCESS_KEY }}"
          RAPIDSAI_GITHUB_ACCESS_TOKEN: "${{ secrets.RAPIDSAI_GITHUB_ACCESS_TOKEN }}"
          file: dev/dockerfiles/devel/package.Dockerfile
          tags: |
            ${{ env.REPOSITORY }}:${{ env.RAPIDS }}-devel-node${{ env.NODE }}-cuda${{ matrix.CUDA }}-${{ matrix.LINUX }}-packages
          build-args: |
            "CUDAARCHS=ALL"
            "PARALLEL_LEVEL=1"
            "SCCACHE_IDLE_TIMEOUT=32768"
            "SCCACHE_REGION=us-west-2"
            "SCCACHE_BUCKET=node-rapids-sccache"
            "RAPIDS_VERSION=${{ env.RAPIDS }}"
            "FROM_IMAGE=${{ env.REPOSITORY }}:${{ env.RAPIDS }}-devel-node${{ env.NODE }}-cuda${{ matrix.CUDA }}-${{ matrix.LINUX }}-main"

  build-and-publish-runtime-cuda-base-image:
    needs:
      - build-and-publish-devel-main-image
      - build-and-publish-devel-packages-image
    name: Build runtime cuda-base image
    runs-on: ubuntu-20.04
    strategy:
      fail-fast: true
      matrix:
        CUDA: ["11.6.2"]
        LINUX: [ubuntu20.04]
    steps:
      - name: Checkout
        uses: actions/checkout@v2
        with:
          lfs: true
          fetch-depth: 2
      - name: Checkout LFS
        run: git lfs checkout
      - name: Check if files changed
        id: files_changed
        uses: tj-actions/changed-files@v9.1
        with:
          files: |
            dev/dockerfiles/runtime/base\.Dockerfile
            \.github/workflows/merge\.pr\.yml
            \.github/actions/build-and-publish-image/action\.yml
      - name: Build and push image
        uses: ./.github/actions/build-and-publish-image
        if: ${{ steps.files_changed.outputs.any_changed == 'true' || steps.files_changed.outputs.any_deleted == 'true' }}
        with:
          registry-url: ghcr.io
          registry-username: ${{ github.repository_owner }}
          registry-password: ${{ github.token }}
          pull: true
          push: ${{ github.event_name == 'push' }}
          file: dev/dockerfiles/runtime/base.Dockerfile
          tags: |
            ${{ env.REPOSITORY }}:${{ env.RAPIDS }}-runtime-node${{ env.NODE }}-cuda${{ matrix.CUDA }}-${{ matrix.LINUX }}-base
          build-args: |
            "UID=1000"
            "ARM64_BASE=nvcr.io/nvidia/l4t-cuda:11.4.14-runtime"
            "AMD64_BASE=nvidia/cuda:${{ matrix.CUDA }}-runtime-${{ matrix.LINUX }}"
            "DEVEL_IMAGE=${{ env.REPOSITORY }}:${{ env.RAPIDS }}-devel-node${{ env.NODE }}-cuda${{ matrix.CUDA }}-${{ matrix.LINUX }}-main"

  build-and-publish-runtime-cudf-image:
    needs:
      - build-and-publish-devel-packages-image
      - build-and-publish-runtime-cuda-base-image
    name: Build runtime cudf image
    runs-on: ubuntu-20.04
    strategy:
      fail-fast: true
      matrix:
        CUDA: ["11.6.2"]
        LINUX: [ubuntu20.04]
    steps:
      - name: Checkout
        uses: actions/checkout@v2
        with:
          lfs: true
          fetch-depth: 2
      - name: Checkout LFS
        run: git lfs checkout
      - name: Check if files changed
        id: files_changed
        uses: tj-actions/changed-files@v9.1
        with:
          files: |
            \.npmrc
            modules/(rmm|core|cuda|cudf)
            dev/dockerfiles/runtime/cudf\.Dockerfile
            \.github/workflows/merge\.pr\.yml
            \.github/actions/build-and-publish-image/action\.yml
      - name: Build and push image
        uses: ./.github/actions/build-and-publish-image
        if: ${{ steps.files_changed.outputs.any_changed == 'true' || steps.files_changed.outputs.any_deleted == 'true' }}
        with:
          registry-url: ghcr.io
          registry-username: ${{ github.repository_owner }}
          registry-password: ${{ github.token }}
          pull: true
          push: ${{ github.event_name == 'push' }}
          file: dev/dockerfiles/runtime/cudf.Dockerfile
          tags: |
            ${{ env.REPOSITORY }}:${{ env.RAPIDS }}-runtime-node${{ env.NODE }}-cuda${{ matrix.CUDA }}-${{ matrix.LINUX }}-cudf
          build-args: |
            "FROM_IMAGE=${{ env.REPOSITORY }}:${{ env.RAPIDS }}-runtime-node${{ env.NODE }}-cuda${{ matrix.CUDA }}-${{ matrix.LINUX }}-base"
            "DEVEL_IMAGE=${{ env.REPOSITORY }}:${{ env.RAPIDS }}-devel-node${{ env.NODE }}-cuda${{ matrix.CUDA }}-${{ matrix.LINUX }}-packages"

  build-and-publish-runtime-cugraph-image:
    needs:
      - build-and-publish-devel-packages-image
      - build-and-publish-runtime-cuda-base-image
    name: Build runtime cugraph image
    runs-on: ubuntu-20.04
    strategy:
      fail-fast: true
      matrix:
        CUDA: ["11.6.2"]
        LINUX: [ubuntu20.04]
    steps:
      - name: Checkout
        uses: actions/checkout@v2
        with:
          lfs: true
          fetch-depth: 2
      - name: Checkout LFS
        run: git lfs checkout
      - name: Check if files changed
        id: files_changed
        uses: tj-actions/changed-files@v9.1
        with:
          files: |
            \.npmrc
            modules/(rmm|core|cuda|cudf|cugraph)
            dev/dockerfiles/runtime/cugraph\.Dockerfile
            \.github/workflows/merge\.pr\.yml
            \.github/actions/build-and-publish-image/action\.yml
      - name: Build and push image
        uses: ./.github/actions/build-and-publish-image
        if: ${{ steps.files_changed.outputs.any_changed == 'true' || steps.files_changed.outputs.any_deleted == 'true' }}
        with:
          registry-url: ghcr.io
          registry-username: ${{ github.repository_owner }}
          registry-password: ${{ github.token }}
          pull: true
          push: ${{ github.event_name == 'push' }}
          file: dev/dockerfiles/runtime/cugraph.Dockerfile
          tags: |
            ${{ env.REPOSITORY }}:${{ env.RAPIDS }}-runtime-node${{ env.NODE }}-cuda${{ matrix.CUDA }}-${{ matrix.LINUX }}-cugraph
          build-args: |
            "FROM_IMAGE=${{ env.REPOSITORY }}:${{ env.RAPIDS }}-runtime-node${{ env.NODE }}-cuda${{ matrix.CUDA }}-${{ matrix.LINUX }}-base"
            "DEVEL_IMAGE=${{ env.REPOSITORY }}:${{ env.RAPIDS }}-devel-node${{ env.NODE }}-cuda${{ matrix.CUDA }}-${{ matrix.LINUX }}-packages"

  build-and-publish-runtime-cuml-image:
    needs:
      - build-and-publish-devel-packages-image
      - build-and-publish-runtime-cuda-base-image
    name: Build runtime cuml image
    runs-on: ubuntu-20.04
    strategy:
      fail-fast: true
      matrix:
        CUDA: ["11.6.2"]
        LINUX: [ubuntu20.04]
    steps:
      - name: Checkout
        uses: actions/checkout@v2
        with:
          lfs: true
          fetch-depth: 2
      - name: Checkout LFS
        run: git lfs checkout
      - name: Check if files changed
        id: files_changed
        uses: tj-actions/changed-files@v9.1
        with:
          files: |
            \.npmrc
            modules/(rmm|core|cuda|cudf|cuml)
            dev/dockerfiles/runtime/cuml\.Dockerfile
            \.github/workflows/merge\.pr\.yml
            \.github/actions/build-and-publish-image/action\.yml
      - name: Build and push image
        uses: ./.github/actions/build-and-publish-image
        if: ${{ steps.files_changed.outputs.any_changed == 'true' || steps.files_changed.outputs.any_deleted == 'true' }}
        with:
          registry-url: ghcr.io
          registry-username: ${{ github.repository_owner }}
          registry-password: ${{ github.token }}
          pull: true
          push: ${{ github.event_name == 'push' }}
          file: dev/dockerfiles/runtime/cuml.Dockerfile
          tags: |
            ${{ env.REPOSITORY }}:${{ env.RAPIDS }}-runtime-node${{ env.NODE }}-cuda${{ matrix.CUDA }}-${{ matrix.LINUX }}-cuml
          build-args: |
            "FROM_IMAGE=${{ env.REPOSITORY }}:${{ env.RAPIDS }}-runtime-node${{ env.NODE }}-cuda${{ matrix.CUDA }}-${{ matrix.LINUX }}-base"
            "DEVEL_IMAGE=${{ env.REPOSITORY }}:${{ env.RAPIDS }}-devel-node${{ env.NODE }}-cuda${{ matrix.CUDA }}-${{ matrix.LINUX }}-packages"

  build-and-publish-runtime-cuspatial-image:
    needs:
      - build-and-publish-devel-packages-image
      - build-and-publish-runtime-cuda-base-image
    name: Build runtime cuspatial image
    runs-on: ubuntu-20.04
    strategy:
      fail-fast: true
      matrix:
        CUDA: ["11.6.2"]
        LINUX: [ubuntu20.04]
    steps:
      - name: Checkout
        uses: actions/checkout@v2
        with:
          lfs: true
          fetch-depth: 2
      - name: Checkout LFS
        run: git lfs checkout
      - name: Check if files changed
        id: files_changed
        uses: tj-actions/changed-files@v9.1
        with:
          files: |
            \.npmrc
            modules/(rmm|core|cuda|cudf|cuspatial)
            dev/dockerfiles/runtime/cuspatial\.Dockerfile
            \.github/workflows/merge\.pr\.yml
            \.github/actions/build-and-publish-image/action\.yml
      - name: Build and push image
        uses: ./.github/actions/build-and-publish-image
        if: ${{ steps.files_changed.outputs.any_changed == 'true' || steps.files_changed.outputs.any_deleted == 'true' }}
        with:
          registry-url: ghcr.io
          registry-username: ${{ github.repository_owner }}
          registry-password: ${{ github.token }}
          pull: true
          push: ${{ github.event_name == 'push' }}
          file: dev/dockerfiles/runtime/cuspatial.Dockerfile
          tags: |
            ${{ env.REPOSITORY }}:${{ env.RAPIDS }}-runtime-node${{ env.NODE }}-cuda${{ matrix.CUDA }}-${{ matrix.LINUX }}-cuspatial
          build-args: |
            "FROM_IMAGE=${{ env.REPOSITORY }}:${{ env.RAPIDS }}-runtime-node${{ env.NODE }}-cuda${{ matrix.CUDA }}-${{ matrix.LINUX }}-base"
            "DEVEL_IMAGE=${{ env.REPOSITORY }}:${{ env.RAPIDS }}-devel-node${{ env.NODE }}-cuda${{ matrix.CUDA }}-${{ matrix.LINUX }}-packages"

  build-and-publish-runtime-glfw-image:
    needs:
      - build-and-publish-devel-packages-image
      - build-and-publish-runtime-cuda-base-image
    name: Build runtime glfw image
    runs-on: ubuntu-20.04
    strategy:
      fail-fast: true
      matrix:
        CUDA: ["11.6.2"]
        LINUX: [ubuntu20.04]
    steps:
      - name: Checkout
        uses: actions/checkout@v2
        with:
          lfs: true
          fetch-depth: 2
      - name: Checkout LFS
        run: git lfs checkout
      - name: Check if files changed
        id: files_changed
        uses: tj-actions/changed-files@v9.1
        with:
          files: |
            \.npmrc
            modules/(core|glfw|webgl)
            dev/dockerfiles/runtime/glfw\.Dockerfile
            \.github/workflows/merge\.pr\.yml
            \.github/actions/build-and-publish-image/action\.yml
      - name: Build and push image
        uses: ./.github/actions/build-and-publish-image
        if: ${{ steps.files_changed.outputs.any_changed == 'true' || steps.files_changed.outputs.any_deleted == 'true' }}
        with:
          registry-url: ghcr.io
          registry-username: ${{ github.repository_owner }}
          registry-password: ${{ github.token }}
          pull: true
          push: ${{ github.event_name == 'push' }}
          file: dev/dockerfiles/runtime/glfw.Dockerfile
          tags: |
            ${{ env.REPOSITORY }}:${{ env.RAPIDS }}-runtime-node${{ env.NODE }}-cuda${{ matrix.CUDA }}-${{ matrix.LINUX }}-glfw
          build-args: |
            "FROM_IMAGE=${{ env.REPOSITORY }}:${{ env.RAPIDS }}-runtime-node${{ env.NODE }}-cuda${{ matrix.CUDA }}-${{ matrix.LINUX }}-base"
            "DEVEL_IMAGE=${{ env.REPOSITORY }}:${{ env.RAPIDS }}-devel-node${{ env.NODE }}-cuda${{ matrix.CUDA }}-${{ matrix.LINUX }}-packages"

  build-and-publish-runtime-sql-image:
    needs:
      - build-and-publish-devel-packages-image
      - build-and-publish-runtime-cuda-base-image
    name: Build runtime sql image
    runs-on: ubuntu-20.04
    strategy:
      fail-fast: true
      matrix:
        CUDA: ["11.6.2"]
        LINUX: [ubuntu20.04]
    steps:
      - name: Checkout
        uses: actions/checkout@v2
        with:
          lfs: true
          fetch-depth: 2
      - name: Checkout LFS
        run: git lfs checkout
      - name: Check if files changed
        id: files_changed
        uses: tj-actions/changed-files@v9.1
        with:
          files: |
            \.npmrc
            modules/(rmm|core|cuda|cudf|sql)
            dev/dockerfiles/runtime/sql\.Dockerfile
            \.github/workflows/merge\.pr\.yml
            \.github/actions/build-and-publish-image/action\.yml
      - name: Build and push image
        uses: ./.github/actions/build-and-publish-image
        if: ${{ steps.files_changed.outputs.any_changed == 'true' || steps.files_changed.outputs.any_deleted == 'true' }}
        with:
          registry-url: ghcr.io
          registry-username: ${{ github.repository_owner }}
          registry-password: ${{ github.token }}
          pull: true
          push: ${{ github.event_name == 'push' }}
          file: dev/dockerfiles/runtime/sql.Dockerfile
          tags: |
            ${{ env.REPOSITORY }}:${{ env.RAPIDS }}-runtime-node${{ env.NODE }}-cuda${{ matrix.CUDA }}-${{ matrix.LINUX }}-sql
          build-args: |
            "FROM_IMAGE=${{ env.REPOSITORY }}:${{ env.RAPIDS }}-runtime-node${{ env.NODE }}-cuda${{ matrix.CUDA }}-${{ matrix.LINUX }}-base"
            "DEVEL_IMAGE=${{ env.REPOSITORY }}:${{ env.RAPIDS }}-devel-node${{ env.NODE }}-cuda${{ matrix.CUDA }}-${{ matrix.LINUX }}-packages"

  build-and-publish-runtime-main-image:
    needs:
      - build-and-publish-devel-packages-image
      - build-and-publish-runtime-cuda-base-image
    name: Build runtime main image
    runs-on: ubuntu-20.04
    strategy:
      fail-fast: true
      matrix:
        CUDA: ["11.6.2"]
        LINUX: [ubuntu20.04]
    steps:
      - name: Checkout
        uses: actions/checkout@v2
        with:
          lfs: true
          fetch-depth: 2
      - name: Checkout LFS
        run: git lfs checkout
      - name: Check if files changed
        id: files_changed
        uses: tj-actions/changed-files@v9.1
        with:
          files: |
            \.npmrc
            modules/(core|cuda|glfw|webgl|rmm|cudf|sql|cuml|cugraph|cuspatial|deck\.gl|jsdom)
            dev/dockerfiles/runtime/main\.Dockerfile
            \.github/workflows/merge\.pr\.yml
            \.github/actions/build-and-publish-image/action\.yml
      - name: Build and push image
        uses: ./.github/actions/build-and-publish-image
        if: ${{ steps.files_changed.outputs.any_changed == 'true' || steps.files_changed.outputs.any_deleted == 'true' }}
        with:
          registry-url: ghcr.io
          registry-username: ${{ github.repository_owner }}
          registry-password: ${{ github.token }}
          pull: true
          push: ${{ github.event_name == 'push' }}
          file: dev/dockerfiles/runtime/main.Dockerfile
          tags: |
            ${{ env.REPOSITORY }}:${{ env.RAPIDS }}-runtime-node${{ env.NODE }}-cuda${{ matrix.CUDA }}-${{ matrix.LINUX }}-main
          build-args: |
            "FROM_IMAGE=${{ env.REPOSITORY }}:${{ env.RAPIDS }}-runtime-node${{ env.NODE }}-cuda${{ matrix.CUDA }}-${{ matrix.LINUX }}-base"
            "DEVEL_IMAGE=${{ env.REPOSITORY }}:${{ env.RAPIDS }}-devel-node${{ env.NODE }}-cuda${{ matrix.CUDA }}-${{ matrix.LINUX }}-packages"

  build-and-publish-runtime-demo-image:
    needs:
      - build-and-publish-devel-packages-image
      - build-and-publish-runtime-cuda-base-image
    name: Build runtime demo image
    runs-on: ubuntu-20.04
    strategy:
      fail-fast: true
      matrix:
        CUDA: ["11.6.2"]
        LINUX: [ubuntu20.04]
    steps:
      - name: Checkout
        uses: actions/checkout@v2
        with:
          lfs: true
          fetch-depth: 2
      - name: Checkout LFS
        run: git lfs checkout
      - name: Check if files changed
        id: files_changed
        uses: tj-actions/changed-files@v9.1
        with:
          files: |
            \.npmrc
            modules
            dev/dockerfiles/runtime/demo\.Dockerfile
            \.github/workflows/merge\.pr\.yml
            \.github/actions/build-and-publish-image/action\.yml
      - name: Build and push image
        uses: ./.github/actions/build-and-publish-image
        if: ${{ steps.files_changed.outputs.any_changed == 'true' || steps.files_changed.outputs.any_deleted == 'true' }}
        with:
          registry-url: ghcr.io
          registry-username: ${{ github.repository_owner }}
          registry-password: ${{ github.token }}
          pull: true
          push: ${{ github.event_name == 'push' }}
          file: dev/dockerfiles/runtime/demo.Dockerfile
          tags: |
            ${{ env.REPOSITORY }}:${{ env.RAPIDS }}-runtime-node${{ env.NODE }}-cuda${{ matrix.CUDA }}-${{ matrix.LINUX }}-demo
          build-args: |
            "FROM_IMAGE=${{ env.REPOSITORY }}:${{ env.RAPIDS }}-runtime-node${{ env.NODE }}-cuda${{ matrix.CUDA }}-${{ matrix.LINUX }}-base"
            "DEVEL_IMAGE=${{ env.REPOSITORY }}:${{ env.RAPIDS }}-devel-node${{ env.NODE }}-cuda${{ matrix.CUDA }}-${{ matrix.LINUX }}-packages"

  build-and-publish-runtime-notebook-image:
    needs:
      - build-and-publish-runtime-demo-image
    name: Build runtime notebook image
    runs-on: ubuntu-20.04
    strategy:
      fail-fast: true
      matrix:
        CUDA: ["11.6.2"]
        LINUX: [ubuntu20.04]
    steps:
      - name: Checkout
        uses: actions/checkout@v2
        with:
          lfs: true
          fetch-depth: 2
      - name: Checkout LFS
        run: git lfs checkout
      - name: Check if files changed
        id: files_changed
        uses: tj-actions/changed-files@v9.1
        with:
          files: |
            \.npmrc
            modules
            **/*\.ipynb
            dev/dockerfiles/runtime/notebook\.Dockerfile
            \.github/workflows/merge\.pr\.yml
            \.github/actions/build-and-publish-image/action\.yml
      - name: Build and push image
        uses: ./.github/actions/build-and-publish-image
        if: ${{ steps.files_changed.outputs.any_changed == 'true' || steps.files_changed.outputs.any_deleted == 'true' }}
        with:
          registry-url: ghcr.io
          registry-username: ${{ github.repository_owner }}
          registry-password: ${{ github.token }}
          pull: true
          push: ${{ github.event_name == 'push' }}
          file: dev/dockerfiles/runtime/notebook.Dockerfile
          tags: |
            ${{ env.REPOSITORY }}:${{ env.RAPIDS }}-runtime-node${{ env.NODE }}-cuda${{ matrix.CUDA }}-${{ matrix.LINUX }}-notebook
          build-args: |
            "FROM_IMAGE=${{ env.REPOSITORY }}:${{ env.RAPIDS }}-runtime-node${{ env.NODE }}-cuda${{ matrix.CUDA }}-${{ matrix.LINUX }}-demo"
            "DEVEL_IMAGE=${{ env.REPOSITORY }}:${{ env.RAPIDS }}-devel-node${{ env.NODE }}-cuda${{ matrix.CUDA }}-${{ matrix.LINUX }}-packages"<|MERGE_RESOLUTION|>--- conflicted
+++ resolved
@@ -6,13 +6,8 @@
       - main
 
 env:
-<<<<<<< HEAD
-  NODE: "16.13.2"
+  NODE: "18.2.0"
   RAPIDS: "22.06.00"
-=======
-  NODE: "18.2.0"
-  RAPIDS: "22.02.00"
->>>>>>> 82dbcdb4
   REPOSITORY: "ghcr.io/rapidsai/node"
 
 concurrency:
