name: Build docker images

on:
  push:
    branches:
      - main
  workflow_dispatch:

env:
  UCX: "1.12.1"
  NODE: "16.15.1"
  RAPIDS: "22.06.00"
  REPOSITORY: "ghcr.io/rapidsai/node"

concurrency:
  group: build_docker_images
  cancel-in-progress: true

jobs:

  build-and-publish-devel-main-image:
    name: Build devel main image
    runs-on: ubuntu-20.04
    # runs-on: [self-hosted, linux, amd64, cpu4]
    strategy:
      fail-fast: true
      matrix:
        CUDA: ["11.6.2"]
        LINUX: ["ubuntu20.04"]
    steps:
      - name: Dump runner context
        shell: bash
        run: |
          echo "${{ toJSON(runner) }}"
          echo "is_gha_runner=${{ !contains(runner.name, 'runners-') }}" >> $GITHUB_ENV;
      - name: Install utilities
        if: ${{ env.is_gha_runner != 'true' }}
        shell: bash
        run: |
          sudo apt update
          sudo apt install --no-install-recommends git-lfs
      - name: Checkout
        uses: actions/checkout@v2
        with:
          lfs: true
          fetch-depth: 2
      - name: Checkout LFS
        shell: bash
        run: git lfs checkout
      - name: Check if files changed
        id: files_changed
        uses: tj-actions/changed-files@v23.1
        with:
          files: |
            dev/dockerfiles/devel/main\.Dockerfile
            \.github/workflows/merge\.pr\.yml
            \.github/actions/build-and-publish-image/action\.yml
      - name: Build and push image
        env:
          manual_build: ${{ github.event_name == 'workflow_dispatch' }}
          file_changed: ${{ steps.files_changed.outputs.any_changed == 'true' || steps.files_changed.outputs.any_deleted == 'true' }}
        if: env.manual_build == 'true' || env.file_changed == 'true'
        uses: ./.github/actions/build-and-publish-image
        with:
          registry-url: ghcr.io
          registry-username: ${{ github.repository_owner }}
          registry-password: ${{ github.token }}
          pull: true
<<<<<<< HEAD
          temp: ${{ runner.temp }}
          push: ${{ github.event_name == 'push' }}
          clean-first: ${{ env.is_gha_runner == 'true' }}
          AWS_ACCESS_KEY_ID: "${{ secrets.AWS_ACCESS_KEY_ID }}"
          AWS_SECRET_ACCESS_KEY: "${{ secrets.AWS_SECRET_ACCESS_KEY }}"
=======
          push: true
          AWS_ACCESS_KEY_ID: ${{ secrets.AWS_ACCESS_KEY_ID }}
          AWS_SECRET_ACCESS_KEY: ${{ secrets.AWS_SECRET_ACCESS_KEY }}
>>>>>>> a78b6b34
          file: dev/dockerfiles/devel/main.Dockerfile
          tags: |
            ${{ env.REPOSITORY }}:${{ env.RAPIDS }}-devel-node${{ env.NODE }}-cuda${{ matrix.CUDA }}-${{ matrix.LINUX }}-main
          build-args: |
            "UCX_VERSION=${{ env.UCX }}"
            "NODE_VERSION=${{ env.NODE }}"
            "LINUX_VERSION=${{ matrix.LINUX }}"
            "SCCACHE_IDLE_TIMEOUT=32768"
            "SCCACHE_REGION=us-west-2"
            "SCCACHE_BUCKET=node-rapids-sccache"
            "ARM64_BASE=nvcr.io/nvidia/l4t-cuda:11.4.14-runtime"
            "AMD64_BASE=nvidia/cuda:${{ matrix.CUDA }}-devel-${{ matrix.LINUX }}"

  build-and-publish-devel-packages-image:
    needs:
      - build-and-publish-devel-main-image
    name: Build devel packages image
    runs-on: ubuntu-20.04
    # runs-on: [self-hosted, linux, amd64, cpu4]
    strategy:
      fail-fast: true
      matrix:
        CUDA: ["11.6.2"]
        LINUX: ["ubuntu20.04"]
    steps:
      - name: Dump runner context
        shell: bash
        run: |
          echo "${{ toJSON(runner) }}"
          echo "is_gha_runner=${{ !contains(runner.name, 'runners-') }}" >> $GITHUB_ENV;
      - name: Install utilities
        if: ${{ env.is_gha_runner != 'true' }}
        shell: bash
        run: |
          sudo apt update
          sudo apt install --no-install-recommends git-lfs
      - name: Checkout
        uses: actions/checkout@v2
        with:
          lfs: true
          fetch-depth: 2
      - name: Checkout LFS
        shell: bash
        run: git lfs checkout
      - name: Check if files changed
        id: files_changed
        uses: tj-actions/changed-files@v23.1
        with:
          files: |
            \.npmrc
            modules
            yarn\.lock
            package\.json
            dev/dockerfiles/devel/(main|package)\.Dockerfile
            \.github/workflows/merge\.pr\.yml
            \.github/actions/build-and-publish-image/action\.yml
      - name: Build and push image
        env:
          manual_build: ${{ github.event_name == 'workflow_dispatch' }}
          file_changed: ${{ steps.files_changed.outputs.any_changed == 'true' || steps.files_changed.outputs.any_deleted == 'true' }}
        if: env.manual_build == 'true' || env.file_changed == 'true'
        uses: ./.github/actions/build-and-publish-image
        with:
          registry-url: ghcr.io
          registry-username: ${{ github.repository_owner }}
          registry-password: ${{ github.token }}
          pull: true
<<<<<<< HEAD
          temp: ${{ runner.temp }}
          push: ${{ github.event_name == 'push' }}
          clean-first: ${{ env.is_gha_runner == 'true' }}
          AWS_ACCESS_KEY_ID: "${{ secrets.AWS_ACCESS_KEY_ID }}"
          AWS_SECRET_ACCESS_KEY: "${{ secrets.AWS_SECRET_ACCESS_KEY }}"
          RAPIDSAI_GITHUB_ACCESS_TOKEN: "${{ secrets.RAPIDSAI_GITHUB_ACCESS_TOKEN }}"
=======
          push: true
          AWS_ACCESS_KEY_ID: ${{ secrets.AWS_ACCESS_KEY_ID }}
          AWS_SECRET_ACCESS_KEY: ${{ secrets.AWS_SECRET_ACCESS_KEY }}
>>>>>>> a78b6b34
          file: dev/dockerfiles/devel/package.Dockerfile
          tags: |
            ${{ env.REPOSITORY }}:${{ env.RAPIDS }}-devel-node${{ env.NODE }}-cuda${{ matrix.CUDA }}-${{ matrix.LINUX }}-packages
          build-args: |
            "CUDAARCHS=ALL"
            "PARALLEL_LEVEL=1"
            "NVCC_APPEND_FLAGS=--threads=${PARALLEL_LEVEL:-1}"
            "SCCACHE_IDLE_TIMEOUT=32768"
            "SCCACHE_REGION=us-west-2"
            "SCCACHE_BUCKET=node-rapids-sccache"
            "RAPIDS_VERSION=${{ env.RAPIDS }}"
            "FROM_IMAGE=${{ env.REPOSITORY }}:${{ env.RAPIDS }}-devel-node${{ env.NODE }}-cuda${{ matrix.CUDA }}-${{ matrix.LINUX }}-main"

  build-and-publish-runtime-cuda-base-image:
    needs:
      - build-and-publish-devel-main-image
      - build-and-publish-devel-packages-image
    name: Build runtime cuda-base image
    runs-on: ubuntu-20.04
    # runs-on: [self-hosted, linux, amd64, cpu4]
    strategy:
      fail-fast: true
      matrix:
        CUDA: ["11.6.2"]
        LINUX: ["ubuntu20.04"]
    steps:
      - name: Dump runner context
        shell: bash
        run: |
          echo "${{ toJSON(runner) }}"
          echo "is_gha_runner=${{ !contains(runner.name, 'runners-') }}" >> $GITHUB_ENV;
      - name: Install utilities
        if: ${{ env.is_gha_runner != 'true' }}
        shell: bash
        run: |
          sudo apt update
          sudo apt install --no-install-recommends git-lfs
      - name: Checkout
        uses: actions/checkout@v2
        with:
          lfs: true
          fetch-depth: 2
      - name: Checkout LFS
        shell: bash
        run: git lfs checkout
      - name: Check if files changed
        id: files_changed
        uses: tj-actions/changed-files@v23.1
        with:
          files: |
            dev/dockerfiles/runtime/base\.Dockerfile
            \.github/workflows/merge\.pr\.yml
            \.github/actions/build-and-publish-image/action\.yml
      - name: Build and push image
        env:
          manual_build: ${{ github.event_name == 'workflow_dispatch' }}
          file_changed: ${{ steps.files_changed.outputs.any_changed == 'true' || steps.files_changed.outputs.any_deleted == 'true' }}
        if: env.manual_build == 'true' || env.file_changed == 'true'
        uses: ./.github/actions/build-and-publish-image
        with:
          registry-url: ghcr.io
          registry-username: ${{ github.repository_owner }}
          registry-password: ${{ github.token }}
          pull: true
<<<<<<< HEAD
          temp: ${{ runner.temp }}
          push: ${{ github.event_name == 'push' }}
          clean-first: ${{ env.is_gha_runner == 'true' }}
=======
          push: true
          AWS_ACCESS_KEY_ID: ${{ secrets.AWS_ACCESS_KEY_ID }}
          AWS_SECRET_ACCESS_KEY: ${{ secrets.AWS_SECRET_ACCESS_KEY }}
>>>>>>> a78b6b34
          file: dev/dockerfiles/runtime/base.Dockerfile
          tags: |
            ${{ env.REPOSITORY }}:${{ env.RAPIDS }}-runtime-node${{ env.NODE }}-cuda${{ matrix.CUDA }}-${{ matrix.LINUX }}-base
          build-args: |
            "UID=1000"
            "ARM64_BASE=nvcr.io/nvidia/l4t-cuda:11.4.14-runtime"
            "AMD64_BASE=nvidia/cuda:${{ matrix.CUDA }}-runtime-${{ matrix.LINUX }}"
            "DEVEL_IMAGE=${{ env.REPOSITORY }}:${{ env.RAPIDS }}-devel-node${{ env.NODE }}-cuda${{ matrix.CUDA }}-${{ matrix.LINUX }}-main"

  build-and-publish-runtime-cudf-image:
    needs:
      - build-and-publish-devel-packages-image
      - build-and-publish-runtime-cuda-base-image
    name: Build runtime cudf image
    runs-on: ubuntu-20.04
    # runs-on: [self-hosted, linux, amd64, cpu4]
    strategy:
      fail-fast: true
      matrix:
        CUDA: ["11.6.2"]
        LINUX: ["ubuntu20.04"]
    steps:
      - name: Dump runner context
        shell: bash
        run: |
          echo "${{ toJSON(runner) }}"
          echo "is_gha_runner=${{ !contains(runner.name, 'runners-') }}" >> $GITHUB_ENV;
      - name: Install utilities
        if: ${{ env.is_gha_runner != 'true' }}
        shell: bash
        run: |
          sudo apt update
          sudo apt install --no-install-recommends git-lfs
      - name: Checkout
        uses: actions/checkout@v2
        with:
          lfs: true
          fetch-depth: 2
      - name: Checkout LFS
        shell: bash
        run: git lfs checkout
      - name: Check if files changed
        id: files_changed
        uses: tj-actions/changed-files@v23.1
        with:
          files: |
            \.npmrc
            modules/(rmm|core|cuda|cudf)
            dev/dockerfiles/runtime/cudf\.Dockerfile
            \.github/workflows/merge\.pr\.yml
            \.github/actions/build-and-publish-image/action\.yml
      - name: Build and push image
        env:
          manual_build: ${{ github.event_name == 'workflow_dispatch' }}
          file_changed: ${{ steps.files_changed.outputs.any_changed == 'true' || steps.files_changed.outputs.any_deleted == 'true' }}
        if: env.manual_build == 'true' || env.file_changed == 'true'
        uses: ./.github/actions/build-and-publish-image
        with:
          registry-url: ghcr.io
          registry-username: ${{ github.repository_owner }}
          registry-password: ${{ github.token }}
          pull: true
<<<<<<< HEAD
          temp: ${{ runner.temp }}
          push: ${{ github.event_name == 'push' }}
          clean-first: ${{ env.is_gha_runner == 'true' }}
=======
          push: true
          AWS_ACCESS_KEY_ID: ${{ secrets.AWS_ACCESS_KEY_ID }}
          AWS_SECRET_ACCESS_KEY: ${{ secrets.AWS_SECRET_ACCESS_KEY }}
>>>>>>> a78b6b34
          file: dev/dockerfiles/runtime/cudf.Dockerfile
          tags: |
            ${{ env.REPOSITORY }}:${{ env.RAPIDS }}-runtime-node${{ env.NODE }}-cuda${{ matrix.CUDA }}-${{ matrix.LINUX }}-cudf
          build-args: |
            "FROM_IMAGE=${{ env.REPOSITORY }}:${{ env.RAPIDS }}-runtime-node${{ env.NODE }}-cuda${{ matrix.CUDA }}-${{ matrix.LINUX }}-base"
            "BUILD_IMAGE=${{ env.REPOSITORY }}:${{ env.RAPIDS }}-devel-node${{ env.NODE }}-cuda${{ matrix.CUDA }}-${{ matrix.LINUX }}-packages"
            "DEVEL_IMAGE=${{ env.REPOSITORY }}:${{ env.RAPIDS }}-devel-node${{ env.NODE }}-cuda${{ matrix.CUDA }}-${{ matrix.LINUX }}-main"

  build-and-publish-runtime-cugraph-image:
    needs:
      - build-and-publish-devel-packages-image
      - build-and-publish-runtime-cuda-base-image
    name: Build runtime cugraph image
    runs-on: ubuntu-20.04
    # runs-on: [self-hosted, linux, amd64, cpu4]
    strategy:
      fail-fast: true
      matrix:
        CUDA: ["11.6.2"]
        LINUX: ["ubuntu20.04"]
    steps:
      - name: Dump runner context
        shell: bash
        run: |
          echo "${{ toJSON(runner) }}"
          echo "is_gha_runner=${{ !contains(runner.name, 'runners-') }}" >> $GITHUB_ENV;
      - name: Install utilities
        if: ${{ env.is_gha_runner != 'true' }}
        shell: bash
        run: |
          sudo apt update
          sudo apt install --no-install-recommends git-lfs
      - name: Checkout
        uses: actions/checkout@v2
        with:
          lfs: true
          fetch-depth: 2
      - name: Checkout LFS
        shell: bash
        run: git lfs checkout
      - name: Check if files changed
        id: files_changed
        uses: tj-actions/changed-files@v23.1
        with:
          files: |
            \.npmrc
            modules/(rmm|core|cuda|cudf|cugraph)
            dev/dockerfiles/runtime/cugraph\.Dockerfile
            \.github/workflows/merge\.pr\.yml
            \.github/actions/build-and-publish-image/action\.yml
      - name: Build and push image
        env:
          manual_build: ${{ github.event_name == 'workflow_dispatch' }}
          file_changed: ${{ steps.files_changed.outputs.any_changed == 'true' || steps.files_changed.outputs.any_deleted == 'true' }}
        if: env.manual_build == 'true' || env.file_changed == 'true'
        uses: ./.github/actions/build-and-publish-image
        with:
          registry-url: ghcr.io
          registry-username: ${{ github.repository_owner }}
          registry-password: ${{ github.token }}
          pull: true
<<<<<<< HEAD
          temp: ${{ runner.temp }}
          push: ${{ github.event_name == 'push' }}
          clean-first: ${{ env.is_gha_runner == 'true' }}
=======
          push: true
          AWS_ACCESS_KEY_ID: ${{ secrets.AWS_ACCESS_KEY_ID }}
          AWS_SECRET_ACCESS_KEY: ${{ secrets.AWS_SECRET_ACCESS_KEY }}
>>>>>>> a78b6b34
          file: dev/dockerfiles/runtime/cugraph.Dockerfile
          tags: |
            ${{ env.REPOSITORY }}:${{ env.RAPIDS }}-runtime-node${{ env.NODE }}-cuda${{ matrix.CUDA }}-${{ matrix.LINUX }}-cugraph
          build-args: |
            "FROM_IMAGE=${{ env.REPOSITORY }}:${{ env.RAPIDS }}-runtime-node${{ env.NODE }}-cuda${{ matrix.CUDA }}-${{ matrix.LINUX }}-base"
            "BUILD_IMAGE=${{ env.REPOSITORY }}:${{ env.RAPIDS }}-devel-node${{ env.NODE }}-cuda${{ matrix.CUDA }}-${{ matrix.LINUX }}-packages"
            "DEVEL_IMAGE=${{ env.REPOSITORY }}:${{ env.RAPIDS }}-devel-node${{ env.NODE }}-cuda${{ matrix.CUDA }}-${{ matrix.LINUX }}-main"

  build-and-publish-runtime-cuml-image:
    needs:
      - build-and-publish-devel-packages-image
      - build-and-publish-runtime-cuda-base-image
    name: Build runtime cuml image
    runs-on: ubuntu-20.04
    # runs-on: [self-hosted, linux, amd64, cpu4]
    strategy:
      fail-fast: true
      matrix:
        CUDA: ["11.6.2"]
        LINUX: ["ubuntu20.04"]
    steps:
      - name: Dump runner context
        shell: bash
        run: |
          echo "${{ toJSON(runner) }}"
          echo "is_gha_runner=${{ !contains(runner.name, 'runners-') }}" >> $GITHUB_ENV;
      - name: Install utilities
        if: ${{ env.is_gha_runner != 'true' }}
        shell: bash
        run: |
          sudo apt update
          sudo apt install --no-install-recommends git-lfs
      - name: Checkout
        uses: actions/checkout@v2
        with:
          lfs: true
          fetch-depth: 2
      - name: Checkout LFS
        shell: bash
        run: git lfs checkout
      - name: Check if files changed
        id: files_changed
        uses: tj-actions/changed-files@v23.1
        with:
          files: |
            \.npmrc
            modules/(rmm|core|cuda|cudf|cuml)
            dev/dockerfiles/runtime/cuml\.Dockerfile
            \.github/workflows/merge\.pr\.yml
            \.github/actions/build-and-publish-image/action\.yml
      - name: Build and push image
        env:
          manual_build: ${{ github.event_name == 'workflow_dispatch' }}
          file_changed: ${{ steps.files_changed.outputs.any_changed == 'true' || steps.files_changed.outputs.any_deleted == 'true' }}
        if: env.manual_build == 'true' || env.file_changed == 'true'
        uses: ./.github/actions/build-and-publish-image
        with:
          registry-url: ghcr.io
          registry-username: ${{ github.repository_owner }}
          registry-password: ${{ github.token }}
          pull: true
<<<<<<< HEAD
          temp: ${{ runner.temp }}
          push: ${{ github.event_name == 'push' }}
          clean-first: ${{ env.is_gha_runner == 'true' }}
=======
          push: true
          AWS_ACCESS_KEY_ID: ${{ secrets.AWS_ACCESS_KEY_ID }}
          AWS_SECRET_ACCESS_KEY: ${{ secrets.AWS_SECRET_ACCESS_KEY }}
>>>>>>> a78b6b34
          file: dev/dockerfiles/runtime/cuml.Dockerfile
          tags: |
            ${{ env.REPOSITORY }}:${{ env.RAPIDS }}-runtime-node${{ env.NODE }}-cuda${{ matrix.CUDA }}-${{ matrix.LINUX }}-cuml
          build-args: |
            "FROM_IMAGE=${{ env.REPOSITORY }}:${{ env.RAPIDS }}-runtime-node${{ env.NODE }}-cuda${{ matrix.CUDA }}-${{ matrix.LINUX }}-base"
            "BUILD_IMAGE=${{ env.REPOSITORY }}:${{ env.RAPIDS }}-devel-node${{ env.NODE }}-cuda${{ matrix.CUDA }}-${{ matrix.LINUX }}-packages"
            "DEVEL_IMAGE=${{ env.REPOSITORY }}:${{ env.RAPIDS }}-devel-node${{ env.NODE }}-cuda${{ matrix.CUDA }}-${{ matrix.LINUX }}-main"

  build-and-publish-runtime-cuspatial-image:
    needs:
      - build-and-publish-devel-packages-image
      - build-and-publish-runtime-cuda-base-image
    name: Build runtime cuspatial image
    runs-on: ubuntu-20.04
    # runs-on: [self-hosted, linux, amd64, cpu4]
    strategy:
      fail-fast: true
      matrix:
        CUDA: ["11.6.2"]
        LINUX: ["ubuntu20.04"]
    steps:
      - name: Dump runner context
        shell: bash
        run: |
          echo "${{ toJSON(runner) }}"
          echo "is_gha_runner=${{ !contains(runner.name, 'runners-') }}" >> $GITHUB_ENV;
      - name: Install utilities
        if: ${{ env.is_gha_runner != 'true' }}
        shell: bash
        run: |
          sudo apt update
          sudo apt install --no-install-recommends git-lfs
      - name: Checkout
        uses: actions/checkout@v2
        with:
          lfs: true
          fetch-depth: 2
      - name: Checkout LFS
        shell: bash
        run: git lfs checkout
      - name: Check if files changed
        id: files_changed
        uses: tj-actions/changed-files@v23.1
        with:
          files: |
            \.npmrc
            modules/(rmm|core|cuda|cudf|cuspatial)
            dev/dockerfiles/runtime/cuspatial\.Dockerfile
            \.github/workflows/merge\.pr\.yml
            \.github/actions/build-and-publish-image/action\.yml
      - name: Build and push image
        env:
          manual_build: ${{ github.event_name == 'workflow_dispatch' }}
          file_changed: ${{ steps.files_changed.outputs.any_changed == 'true' || steps.files_changed.outputs.any_deleted == 'true' }}
        if: env.manual_build == 'true' || env.file_changed == 'true'
        uses: ./.github/actions/build-and-publish-image
        with:
          registry-url: ghcr.io
          registry-username: ${{ github.repository_owner }}
          registry-password: ${{ github.token }}
          pull: true
<<<<<<< HEAD
          temp: ${{ runner.temp }}
          push: ${{ github.event_name == 'push' }}
          clean-first: ${{ env.is_gha_runner == 'true' }}
=======
          push: true
          AWS_ACCESS_KEY_ID: ${{ secrets.AWS_ACCESS_KEY_ID }}
          AWS_SECRET_ACCESS_KEY: ${{ secrets.AWS_SECRET_ACCESS_KEY }}
>>>>>>> a78b6b34
          file: dev/dockerfiles/runtime/cuspatial.Dockerfile
          tags: |
            ${{ env.REPOSITORY }}:${{ env.RAPIDS }}-runtime-node${{ env.NODE }}-cuda${{ matrix.CUDA }}-${{ matrix.LINUX }}-cuspatial
          build-args: |
            "FROM_IMAGE=${{ env.REPOSITORY }}:${{ env.RAPIDS }}-runtime-node${{ env.NODE }}-cuda${{ matrix.CUDA }}-${{ matrix.LINUX }}-base"
            "BUILD_IMAGE=${{ env.REPOSITORY }}:${{ env.RAPIDS }}-devel-node${{ env.NODE }}-cuda${{ matrix.CUDA }}-${{ matrix.LINUX }}-packages"
            "DEVEL_IMAGE=${{ env.REPOSITORY }}:${{ env.RAPIDS }}-devel-node${{ env.NODE }}-cuda${{ matrix.CUDA }}-${{ matrix.LINUX }}-main"

  build-and-publish-runtime-glfw-image:
    needs:
      - build-and-publish-devel-packages-image
      - build-and-publish-runtime-cuda-base-image
    name: Build runtime glfw image
    runs-on: ubuntu-20.04
    # runs-on: [self-hosted, linux, amd64, cpu4]
    strategy:
      fail-fast: true
      matrix:
        CUDA: ["11.6.2"]
        LINUX: ["ubuntu20.04"]
    steps:
      - name: Dump runner context
        shell: bash
        run: |
          echo "${{ toJSON(runner) }}"
          echo "is_gha_runner=${{ !contains(runner.name, 'runners-') }}" >> $GITHUB_ENV;
      - name: Install utilities
        if: ${{ env.is_gha_runner != 'true' }}
        shell: bash
        run: |
          sudo apt update
          sudo apt install --no-install-recommends git-lfs
      - name: Checkout
        uses: actions/checkout@v2
        with:
          lfs: true
          fetch-depth: 2
      - name: Checkout LFS
        shell: bash
        run: git lfs checkout
      - name: Check if files changed
        id: files_changed
        uses: tj-actions/changed-files@v23.1
        with:
          files: |
            \.npmrc
            modules/(core|glfw|webgl)
            dev/dockerfiles/runtime/glfw\.Dockerfile
            \.github/workflows/merge\.pr\.yml
            \.github/actions/build-and-publish-image/action\.yml
      - name: Build and push image
        env:
          manual_build: ${{ github.event_name == 'workflow_dispatch' }}
          file_changed: ${{ steps.files_changed.outputs.any_changed == 'true' || steps.files_changed.outputs.any_deleted == 'true' }}
        if: env.manual_build == 'true' || env.file_changed == 'true'
        uses: ./.github/actions/build-and-publish-image
        with:
          registry-url: ghcr.io
          registry-username: ${{ github.repository_owner }}
          registry-password: ${{ github.token }}
          pull: true
<<<<<<< HEAD
          temp: ${{ runner.temp }}
          push: ${{ github.event_name == 'push' }}
          clean-first: ${{ env.is_gha_runner == 'true' }}
=======
          push: true
          AWS_ACCESS_KEY_ID: ${{ secrets.AWS_ACCESS_KEY_ID }}
          AWS_SECRET_ACCESS_KEY: ${{ secrets.AWS_SECRET_ACCESS_KEY }}
>>>>>>> a78b6b34
          file: dev/dockerfiles/runtime/glfw.Dockerfile
          tags: |
            ${{ env.REPOSITORY }}:${{ env.RAPIDS }}-runtime-node${{ env.NODE }}-cuda${{ matrix.CUDA }}-${{ matrix.LINUX }}-glfw
          build-args: |
            "FROM_IMAGE=${{ env.REPOSITORY }}:${{ env.RAPIDS }}-runtime-node${{ env.NODE }}-cuda${{ matrix.CUDA }}-${{ matrix.LINUX }}-base"
            "BUILD_IMAGE=${{ env.REPOSITORY }}:${{ env.RAPIDS }}-devel-node${{ env.NODE }}-cuda${{ matrix.CUDA }}-${{ matrix.LINUX }}-packages"
            "DEVEL_IMAGE=${{ env.REPOSITORY }}:${{ env.RAPIDS }}-devel-node${{ env.NODE }}-cuda${{ matrix.CUDA }}-${{ matrix.LINUX }}-main"

  build-and-publish-runtime-sql-image:
    needs:
      - build-and-publish-devel-packages-image
      - build-and-publish-runtime-cuda-base-image
    name: Build runtime sql image
    runs-on: ubuntu-20.04
    # runs-on: [self-hosted, linux, amd64, cpu4]
    strategy:
      fail-fast: true
      matrix:
        CUDA: ["11.6.2"]
        LINUX: ["ubuntu20.04"]
    steps:
      - name: Dump runner context
        shell: bash
        run: |
          echo "${{ toJSON(runner) }}"
          echo "is_gha_runner=${{ !contains(runner.name, 'runners-') }}" >> $GITHUB_ENV;
      - name: Install utilities
        if: ${{ env.is_gha_runner != 'true' }}
        shell: bash
        run: |
          sudo apt update
          sudo apt install --no-install-recommends git-lfs
      - name: Checkout
        uses: actions/checkout@v2
        with:
          lfs: true
          fetch-depth: 2
      - name: Checkout LFS
        shell: bash
        run: git lfs checkout
      - name: Check if files changed
        id: files_changed
        uses: tj-actions/changed-files@v23.1
        with:
          files: |
            \.npmrc
            modules/(rmm|core|cuda|cudf|sql)
            dev/dockerfiles/runtime/sql\.Dockerfile
            \.github/workflows/merge\.pr\.yml
            \.github/actions/build-and-publish-image/action\.yml
      - name: Build and push image
        env:
          manual_build: ${{ github.event_name == 'workflow_dispatch' }}
          file_changed: ${{ steps.files_changed.outputs.any_changed == 'true' || steps.files_changed.outputs.any_deleted == 'true' }}
        if: env.manual_build == 'true' || env.file_changed == 'true'
        uses: ./.github/actions/build-and-publish-image
        with:
          registry-url: ghcr.io
          registry-username: ${{ github.repository_owner }}
          registry-password: ${{ github.token }}
          pull: true
<<<<<<< HEAD
          temp: ${{ runner.temp }}
          push: ${{ github.event_name == 'push' }}
          clean-first: ${{ env.is_gha_runner == 'true' }}
=======
          push: true
          AWS_ACCESS_KEY_ID: ${{ secrets.AWS_ACCESS_KEY_ID }}
          AWS_SECRET_ACCESS_KEY: ${{ secrets.AWS_SECRET_ACCESS_KEY }}
>>>>>>> a78b6b34
          file: dev/dockerfiles/runtime/sql.Dockerfile
          tags: |
            ${{ env.REPOSITORY }}:${{ env.RAPIDS }}-runtime-node${{ env.NODE }}-cuda${{ matrix.CUDA }}-${{ matrix.LINUX }}-sql
          build-args: |
            "UCX_VERSION=${{ env.UCX }}"
            "LINUX_VERSION=${{ matrix.LINUX }}"
            "FROM_IMAGE=${{ env.REPOSITORY }}:${{ env.RAPIDS }}-runtime-node${{ env.NODE }}-cuda${{ matrix.CUDA }}-${{ matrix.LINUX }}-base"
            "BUILD_IMAGE=${{ env.REPOSITORY }}:${{ env.RAPIDS }}-devel-node${{ env.NODE }}-cuda${{ matrix.CUDA }}-${{ matrix.LINUX }}-packages"
            "DEVEL_IMAGE=${{ env.REPOSITORY }}:${{ env.RAPIDS }}-devel-node${{ env.NODE }}-cuda${{ matrix.CUDA }}-${{ matrix.LINUX }}-main"

  build-and-publish-runtime-main-image:
    needs:
      - build-and-publish-devel-packages-image
      - build-and-publish-runtime-cuda-base-image
    name: Build runtime main image
    runs-on: ubuntu-20.04
    # runs-on: [self-hosted, linux, amd64, cpu4]
    strategy:
      fail-fast: true
      matrix:
        CUDA: ["11.6.2"]
        LINUX: ["ubuntu20.04"]
    steps:
      - name: Dump runner context
        shell: bash
        run: |
          echo "${{ toJSON(runner) }}"
          echo "is_gha_runner=${{ !contains(runner.name, 'runners-') }}" >> $GITHUB_ENV;
      - name: Install utilities
        if: ${{ env.is_gha_runner != 'true' }}
        shell: bash
        run: |
          sudo apt update
          sudo apt install --no-install-recommends git-lfs
      - name: Checkout
        uses: actions/checkout@v2
        with:
          lfs: true
          fetch-depth: 2
      - name: Checkout LFS
        shell: bash
        run: git lfs checkout
      - name: Check if files changed
        id: files_changed
        uses: tj-actions/changed-files@v23.1
        with:
          files: |
            \.npmrc
            modules/(core|cuda|glfw|webgl|rmm|cudf|sql|cuml|cugraph|cuspatial|deck\.gl|jsdom)
            dev/dockerfiles/runtime/main\.Dockerfile
            \.github/workflows/merge\.pr\.yml
            \.github/actions/build-and-publish-image/action\.yml
      - name: Build and push image
        env:
          manual_build: ${{ github.event_name == 'workflow_dispatch' }}
          file_changed: ${{ steps.files_changed.outputs.any_changed == 'true' || steps.files_changed.outputs.any_deleted == 'true' }}
        if: env.manual_build == 'true' || env.file_changed == 'true'
        uses: ./.github/actions/build-and-publish-image
        with:
          registry-url: ghcr.io
          registry-username: ${{ github.repository_owner }}
          registry-password: ${{ github.token }}
          pull: true
<<<<<<< HEAD
          temp: ${{ runner.temp }}
          push: ${{ github.event_name == 'push' }}
          clean-first: ${{ env.is_gha_runner == 'true' }}
=======
          push: true
          AWS_ACCESS_KEY_ID: ${{ secrets.AWS_ACCESS_KEY_ID }}
          AWS_SECRET_ACCESS_KEY: ${{ secrets.AWS_SECRET_ACCESS_KEY }}
>>>>>>> a78b6b34
          file: dev/dockerfiles/runtime/main.Dockerfile
          tags: |
            ${{ env.REPOSITORY }}:${{ env.RAPIDS }}-runtime-node${{ env.NODE }}-cuda${{ matrix.CUDA }}-${{ matrix.LINUX }}-main
          build-args: |
            "UCX_VERSION=${{ env.UCX }}"
            "LINUX_VERSION=${{ matrix.LINUX }}"
            "FROM_IMAGE=${{ env.REPOSITORY }}:${{ env.RAPIDS }}-runtime-node${{ env.NODE }}-cuda${{ matrix.CUDA }}-${{ matrix.LINUX }}-base"
            "BUILD_IMAGE=${{ env.REPOSITORY }}:${{ env.RAPIDS }}-devel-node${{ env.NODE }}-cuda${{ matrix.CUDA }}-${{ matrix.LINUX }}-packages"
            "DEVEL_IMAGE=${{ env.REPOSITORY }}:${{ env.RAPIDS }}-devel-node${{ env.NODE }}-cuda${{ matrix.CUDA }}-${{ matrix.LINUX }}-main"

  build-and-publish-runtime-demo-image:
    needs:
      - build-and-publish-devel-packages-image
      - build-and-publish-runtime-cuda-base-image
    name: Build runtime demo image
    runs-on: ubuntu-20.04
    # runs-on: [self-hosted, linux, amd64, cpu4]
    strategy:
      fail-fast: true
      matrix:
        CUDA: ["11.6.2"]
        LINUX: ["ubuntu20.04"]
    steps:
      - name: Dump runner context
        shell: bash
        run: |
          echo "${{ toJSON(runner) }}"
          echo "is_gha_runner=${{ !contains(runner.name, 'runners-') }}" >> $GITHUB_ENV;
      - name: Install utilities
        if: ${{ env.is_gha_runner != 'true' }}
        shell: bash
        run: |
          sudo apt update
          sudo apt install --no-install-recommends git-lfs
      - name: Checkout
        uses: actions/checkout@v2
        with:
          lfs: true
          fetch-depth: 2
      - name: Checkout LFS
        shell: bash
        run: git lfs checkout
      - name: Check if files changed
        id: files_changed
        uses: tj-actions/changed-files@v23.1
        with:
          files: |
            \.npmrc
            modules
            dev/dockerfiles/runtime/demo\.Dockerfile
            \.github/workflows/merge\.pr\.yml
            \.github/actions/build-and-publish-image/action\.yml
      - name: Build and push image
        env:
          manual_build: ${{ github.event_name == 'workflow_dispatch' }}
          file_changed: ${{ steps.files_changed.outputs.any_changed == 'true' || steps.files_changed.outputs.any_deleted == 'true' }}
        if: env.manual_build == 'true' || env.file_changed == 'true'
        uses: ./.github/actions/build-and-publish-image
        with:
          registry-url: ghcr.io
          registry-username: ${{ github.repository_owner }}
          registry-password: ${{ github.token }}
          pull: true
<<<<<<< HEAD
          temp: ${{ runner.temp }}
          push: ${{ github.event_name == 'push' }}
          clean-first: ${{ env.is_gha_runner == 'true' }}
=======
          push: true
          AWS_ACCESS_KEY_ID: ${{ secrets.AWS_ACCESS_KEY_ID }}
          AWS_SECRET_ACCESS_KEY: ${{ secrets.AWS_SECRET_ACCESS_KEY }}
>>>>>>> a78b6b34
          file: dev/dockerfiles/runtime/demo.Dockerfile
          tags: |
            ${{ env.REPOSITORY }}:${{ env.RAPIDS }}-runtime-node${{ env.NODE }}-cuda${{ matrix.CUDA }}-${{ matrix.LINUX }}-demo
          build-args: |
            "UCX_VERSION=${{ env.UCX }}"
            "LINUX_VERSION=${{ matrix.LINUX }}"
            "FROM_IMAGE=${{ env.REPOSITORY }}:${{ env.RAPIDS }}-runtime-node${{ env.NODE }}-cuda${{ matrix.CUDA }}-${{ matrix.LINUX }}-base"
            "BUILD_IMAGE=${{ env.REPOSITORY }}:${{ env.RAPIDS }}-devel-node${{ env.NODE }}-cuda${{ matrix.CUDA }}-${{ matrix.LINUX }}-packages"
            "DEVEL_IMAGE=${{ env.REPOSITORY }}:${{ env.RAPIDS }}-devel-node${{ env.NODE }}-cuda${{ matrix.CUDA }}-${{ matrix.LINUX }}-main"

  build-and-publish-runtime-notebook-image:
    needs:
      - build-and-publish-runtime-demo-image
    name: Build runtime notebook image
    runs-on: ubuntu-20.04
    # runs-on: [self-hosted, linux, amd64, cpu4]
    strategy:
      fail-fast: true
      matrix:
        CUDA: ["11.6.2"]
        LINUX: ["ubuntu20.04"]
    steps:
      - name: Dump runner context
        shell: bash
        run: |
          echo "${{ toJSON(runner) }}"
          echo "is_gha_runner=${{ !contains(runner.name, 'runners-') }}" >> $GITHUB_ENV;
      - name: Install utilities
        if: ${{ env.is_gha_runner != 'true' }}
        shell: bash
        run: |
          sudo apt update
          sudo apt install --no-install-recommends git-lfs
      - name: Checkout
        uses: actions/checkout@v2
        with:
          lfs: true
          fetch-depth: 2
      - name: Checkout LFS
        shell: bash
        run: git lfs checkout
      - name: Check if files changed
        id: files_changed
        uses: tj-actions/changed-files@v23.1
        with:
          files: |
            \.npmrc
            modules
            **/*\.ipynb
            dev/dockerfiles/runtime/notebook\.Dockerfile
            \.github/workflows/merge\.pr\.yml
            \.github/actions/build-and-publish-image/action\.yml
      - name: Build and push image
        env:
          manual_build: ${{ github.event_name == 'workflow_dispatch' }}
          file_changed: ${{ steps.files_changed.outputs.any_changed == 'true' || steps.files_changed.outputs.any_deleted == 'true' }}
        if: env.manual_build == 'true' || env.file_changed == 'true'
        uses: ./.github/actions/build-and-publish-image
        with:
          registry-url: ghcr.io
          registry-username: ${{ github.repository_owner }}
          registry-password: ${{ github.token }}
          pull: true
<<<<<<< HEAD
          temp: ${{ runner.temp }}
          push: ${{ github.event_name == 'push' }}
          clean-first: ${{ env.is_gha_runner == 'true' }}
=======
          push: true
          AWS_ACCESS_KEY_ID: ${{ secrets.AWS_ACCESS_KEY_ID }}
          AWS_SECRET_ACCESS_KEY: ${{ secrets.AWS_SECRET_ACCESS_KEY }}
>>>>>>> a78b6b34
          file: dev/dockerfiles/runtime/notebook.Dockerfile
          tags: |
            ${{ env.REPOSITORY }}:${{ env.RAPIDS }}-runtime-node${{ env.NODE }}-cuda${{ matrix.CUDA }}-${{ matrix.LINUX }}-notebook
          build-args: |
            "FROM_IMAGE=${{ env.REPOSITORY }}:${{ env.RAPIDS }}-runtime-node${{ env.NODE }}-cuda${{ matrix.CUDA }}-${{ matrix.LINUX }}-demo"<|MERGE_RESOLUTION|>--- conflicted
+++ resolved
@@ -66,17 +66,11 @@
           registry-username: ${{ github.repository_owner }}
           registry-password: ${{ github.token }}
           pull: true
-<<<<<<< HEAD
-          temp: ${{ runner.temp }}
-          push: ${{ github.event_name == 'push' }}
+          push: true
+          temp: ${{ runner.temp }}
           clean-first: ${{ env.is_gha_runner == 'true' }}
           AWS_ACCESS_KEY_ID: "${{ secrets.AWS_ACCESS_KEY_ID }}"
           AWS_SECRET_ACCESS_KEY: "${{ secrets.AWS_SECRET_ACCESS_KEY }}"
-=======
-          push: true
-          AWS_ACCESS_KEY_ID: ${{ secrets.AWS_ACCESS_KEY_ID }}
-          AWS_SECRET_ACCESS_KEY: ${{ secrets.AWS_SECRET_ACCESS_KEY }}
->>>>>>> a78b6b34
           file: dev/dockerfiles/devel/main.Dockerfile
           tags: |
             ${{ env.REPOSITORY }}:${{ env.RAPIDS }}-devel-node${{ env.NODE }}-cuda${{ matrix.CUDA }}-${{ matrix.LINUX }}-main
@@ -144,18 +138,12 @@
           registry-username: ${{ github.repository_owner }}
           registry-password: ${{ github.token }}
           pull: true
-<<<<<<< HEAD
-          temp: ${{ runner.temp }}
-          push: ${{ github.event_name == 'push' }}
+          push: true
+          temp: ${{ runner.temp }}
           clean-first: ${{ env.is_gha_runner == 'true' }}
           AWS_ACCESS_KEY_ID: "${{ secrets.AWS_ACCESS_KEY_ID }}"
           AWS_SECRET_ACCESS_KEY: "${{ secrets.AWS_SECRET_ACCESS_KEY }}"
           RAPIDSAI_GITHUB_ACCESS_TOKEN: "${{ secrets.RAPIDSAI_GITHUB_ACCESS_TOKEN }}"
-=======
-          push: true
-          AWS_ACCESS_KEY_ID: ${{ secrets.AWS_ACCESS_KEY_ID }}
-          AWS_SECRET_ACCESS_KEY: ${{ secrets.AWS_SECRET_ACCESS_KEY }}
->>>>>>> a78b6b34
           file: dev/dockerfiles/devel/package.Dockerfile
           tags: |
             ${{ env.REPOSITORY }}:${{ env.RAPIDS }}-devel-node${{ env.NODE }}-cuda${{ matrix.CUDA }}-${{ matrix.LINUX }}-packages
@@ -220,15 +208,9 @@
           registry-username: ${{ github.repository_owner }}
           registry-password: ${{ github.token }}
           pull: true
-<<<<<<< HEAD
-          temp: ${{ runner.temp }}
-          push: ${{ github.event_name == 'push' }}
-          clean-first: ${{ env.is_gha_runner == 'true' }}
-=======
-          push: true
-          AWS_ACCESS_KEY_ID: ${{ secrets.AWS_ACCESS_KEY_ID }}
-          AWS_SECRET_ACCESS_KEY: ${{ secrets.AWS_SECRET_ACCESS_KEY }}
->>>>>>> a78b6b34
+          push: true
+          temp: ${{ runner.temp }}
+          clean-first: ${{ env.is_gha_runner == 'true' }}
           file: dev/dockerfiles/runtime/base.Dockerfile
           tags: |
             ${{ env.REPOSITORY }}:${{ env.RAPIDS }}-runtime-node${{ env.NODE }}-cuda${{ matrix.CUDA }}-${{ matrix.LINUX }}-base
@@ -291,15 +273,9 @@
           registry-username: ${{ github.repository_owner }}
           registry-password: ${{ github.token }}
           pull: true
-<<<<<<< HEAD
-          temp: ${{ runner.temp }}
-          push: ${{ github.event_name == 'push' }}
-          clean-first: ${{ env.is_gha_runner == 'true' }}
-=======
-          push: true
-          AWS_ACCESS_KEY_ID: ${{ secrets.AWS_ACCESS_KEY_ID }}
-          AWS_SECRET_ACCESS_KEY: ${{ secrets.AWS_SECRET_ACCESS_KEY }}
->>>>>>> a78b6b34
+          push: true
+          temp: ${{ runner.temp }}
+          clean-first: ${{ env.is_gha_runner == 'true' }}
           file: dev/dockerfiles/runtime/cudf.Dockerfile
           tags: |
             ${{ env.REPOSITORY }}:${{ env.RAPIDS }}-runtime-node${{ env.NODE }}-cuda${{ matrix.CUDA }}-${{ matrix.LINUX }}-cudf
@@ -361,15 +337,9 @@
           registry-username: ${{ github.repository_owner }}
           registry-password: ${{ github.token }}
           pull: true
-<<<<<<< HEAD
-          temp: ${{ runner.temp }}
-          push: ${{ github.event_name == 'push' }}
-          clean-first: ${{ env.is_gha_runner == 'true' }}
-=======
-          push: true
-          AWS_ACCESS_KEY_ID: ${{ secrets.AWS_ACCESS_KEY_ID }}
-          AWS_SECRET_ACCESS_KEY: ${{ secrets.AWS_SECRET_ACCESS_KEY }}
->>>>>>> a78b6b34
+          push: true
+          temp: ${{ runner.temp }}
+          clean-first: ${{ env.is_gha_runner == 'true' }}
           file: dev/dockerfiles/runtime/cugraph.Dockerfile
           tags: |
             ${{ env.REPOSITORY }}:${{ env.RAPIDS }}-runtime-node${{ env.NODE }}-cuda${{ matrix.CUDA }}-${{ matrix.LINUX }}-cugraph
@@ -431,15 +401,9 @@
           registry-username: ${{ github.repository_owner }}
           registry-password: ${{ github.token }}
           pull: true
-<<<<<<< HEAD
-          temp: ${{ runner.temp }}
-          push: ${{ github.event_name == 'push' }}
-          clean-first: ${{ env.is_gha_runner == 'true' }}
-=======
-          push: true
-          AWS_ACCESS_KEY_ID: ${{ secrets.AWS_ACCESS_KEY_ID }}
-          AWS_SECRET_ACCESS_KEY: ${{ secrets.AWS_SECRET_ACCESS_KEY }}
->>>>>>> a78b6b34
+          push: true
+          temp: ${{ runner.temp }}
+          clean-first: ${{ env.is_gha_runner == 'true' }}
           file: dev/dockerfiles/runtime/cuml.Dockerfile
           tags: |
             ${{ env.REPOSITORY }}:${{ env.RAPIDS }}-runtime-node${{ env.NODE }}-cuda${{ matrix.CUDA }}-${{ matrix.LINUX }}-cuml
@@ -501,15 +465,9 @@
           registry-username: ${{ github.repository_owner }}
           registry-password: ${{ github.token }}
           pull: true
-<<<<<<< HEAD
-          temp: ${{ runner.temp }}
-          push: ${{ github.event_name == 'push' }}
-          clean-first: ${{ env.is_gha_runner == 'true' }}
-=======
-          push: true
-          AWS_ACCESS_KEY_ID: ${{ secrets.AWS_ACCESS_KEY_ID }}
-          AWS_SECRET_ACCESS_KEY: ${{ secrets.AWS_SECRET_ACCESS_KEY }}
->>>>>>> a78b6b34
+          push: true
+          temp: ${{ runner.temp }}
+          clean-first: ${{ env.is_gha_runner == 'true' }}
           file: dev/dockerfiles/runtime/cuspatial.Dockerfile
           tags: |
             ${{ env.REPOSITORY }}:${{ env.RAPIDS }}-runtime-node${{ env.NODE }}-cuda${{ matrix.CUDA }}-${{ matrix.LINUX }}-cuspatial
@@ -571,15 +529,9 @@
           registry-username: ${{ github.repository_owner }}
           registry-password: ${{ github.token }}
           pull: true
-<<<<<<< HEAD
-          temp: ${{ runner.temp }}
-          push: ${{ github.event_name == 'push' }}
-          clean-first: ${{ env.is_gha_runner == 'true' }}
-=======
-          push: true
-          AWS_ACCESS_KEY_ID: ${{ secrets.AWS_ACCESS_KEY_ID }}
-          AWS_SECRET_ACCESS_KEY: ${{ secrets.AWS_SECRET_ACCESS_KEY }}
->>>>>>> a78b6b34
+          push: true
+          temp: ${{ runner.temp }}
+          clean-first: ${{ env.is_gha_runner == 'true' }}
           file: dev/dockerfiles/runtime/glfw.Dockerfile
           tags: |
             ${{ env.REPOSITORY }}:${{ env.RAPIDS }}-runtime-node${{ env.NODE }}-cuda${{ matrix.CUDA }}-${{ matrix.LINUX }}-glfw
@@ -641,15 +593,9 @@
           registry-username: ${{ github.repository_owner }}
           registry-password: ${{ github.token }}
           pull: true
-<<<<<<< HEAD
-          temp: ${{ runner.temp }}
-          push: ${{ github.event_name == 'push' }}
-          clean-first: ${{ env.is_gha_runner == 'true' }}
-=======
-          push: true
-          AWS_ACCESS_KEY_ID: ${{ secrets.AWS_ACCESS_KEY_ID }}
-          AWS_SECRET_ACCESS_KEY: ${{ secrets.AWS_SECRET_ACCESS_KEY }}
->>>>>>> a78b6b34
+          push: true
+          temp: ${{ runner.temp }}
+          clean-first: ${{ env.is_gha_runner == 'true' }}
           file: dev/dockerfiles/runtime/sql.Dockerfile
           tags: |
             ${{ env.REPOSITORY }}:${{ env.RAPIDS }}-runtime-node${{ env.NODE }}-cuda${{ matrix.CUDA }}-${{ matrix.LINUX }}-sql
@@ -713,15 +659,9 @@
           registry-username: ${{ github.repository_owner }}
           registry-password: ${{ github.token }}
           pull: true
-<<<<<<< HEAD
-          temp: ${{ runner.temp }}
-          push: ${{ github.event_name == 'push' }}
-          clean-first: ${{ env.is_gha_runner == 'true' }}
-=======
-          push: true
-          AWS_ACCESS_KEY_ID: ${{ secrets.AWS_ACCESS_KEY_ID }}
-          AWS_SECRET_ACCESS_KEY: ${{ secrets.AWS_SECRET_ACCESS_KEY }}
->>>>>>> a78b6b34
+          push: true
+          temp: ${{ runner.temp }}
+          clean-first: ${{ env.is_gha_runner == 'true' }}
           file: dev/dockerfiles/runtime/main.Dockerfile
           tags: |
             ${{ env.REPOSITORY }}:${{ env.RAPIDS }}-runtime-node${{ env.NODE }}-cuda${{ matrix.CUDA }}-${{ matrix.LINUX }}-main
@@ -785,15 +725,9 @@
           registry-username: ${{ github.repository_owner }}
           registry-password: ${{ github.token }}
           pull: true
-<<<<<<< HEAD
-          temp: ${{ runner.temp }}
-          push: ${{ github.event_name == 'push' }}
-          clean-first: ${{ env.is_gha_runner == 'true' }}
-=======
-          push: true
-          AWS_ACCESS_KEY_ID: ${{ secrets.AWS_ACCESS_KEY_ID }}
-          AWS_SECRET_ACCESS_KEY: ${{ secrets.AWS_SECRET_ACCESS_KEY }}
->>>>>>> a78b6b34
+          push: true
+          temp: ${{ runner.temp }}
+          clean-first: ${{ env.is_gha_runner == 'true' }}
           file: dev/dockerfiles/runtime/demo.Dockerfile
           tags: |
             ${{ env.REPOSITORY }}:${{ env.RAPIDS }}-runtime-node${{ env.NODE }}-cuda${{ matrix.CUDA }}-${{ matrix.LINUX }}-demo
@@ -857,15 +791,9 @@
           registry-username: ${{ github.repository_owner }}
           registry-password: ${{ github.token }}
           pull: true
-<<<<<<< HEAD
-          temp: ${{ runner.temp }}
-          push: ${{ github.event_name == 'push' }}
-          clean-first: ${{ env.is_gha_runner == 'true' }}
-=======
-          push: true
-          AWS_ACCESS_KEY_ID: ${{ secrets.AWS_ACCESS_KEY_ID }}
-          AWS_SECRET_ACCESS_KEY: ${{ secrets.AWS_SECRET_ACCESS_KEY }}
->>>>>>> a78b6b34
+          push: true
+          temp: ${{ runner.temp }}
+          clean-first: ${{ env.is_gha_runner == 'true' }}
           file: dev/dockerfiles/runtime/notebook.Dockerfile
           tags: |
             ${{ env.REPOSITORY }}:${{ env.RAPIDS }}-runtime-node${{ env.NODE }}-cuda${{ matrix.CUDA }}-${{ matrix.LINUX }}-notebook
