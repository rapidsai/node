name: Build docker images

on:
  push:
    branches:
      - main

env:
  NODE: 16.13.0
  RAPIDS: 22.02.00
  REPOSITORY: ghcr.io/rapidsai/node

concurrency:
  group: build_docker_images
  cancel-in-progress: true

jobs:

  build-and-publish-devel-main-image:
    name: Build devel main image
    runs-on: ubuntu-20.04
    strategy:
      fail-fast: true
      matrix:
        CUDA: [11.5.0]
        LINUX: [ubuntu18.04, ubuntu20.04]
    steps:
      - uses: actions/checkout@v2
        with:
          fetch-depth: 2
      - name: Check if files changed
        id: files_changed
        uses: tj-actions/changed-files@v9.1
        with:
          files: |
            dev/dockerfiles/devel/main.Dockerfile
            .github/workflows/merge.pr.yml
            .github/actions/build-and-publish-image/action.yml
      - name: Build and push image
        if: ${{ steps.files_changed.outputs.any_changed == 'true' || steps.files_changed.outputs.any_deleted == 'true' }}
        uses: ./.github/actions/build-and-publish-image
        with:
          registry-url: ghcr.io
          registry-username: ${{ github.repository_owner }}
          registry-password: ${{ github.token }}
          pull: true
          push: ${{ github.event_name == 'push' }}
          AWS_ACCESS_KEY_ID: ${{ secrets.AWS_ACCESS_KEY_ID }}
          AWS_SECRET_ACCESS_KEY: ${{ secrets.AWS_SECRET_ACCESS_KEY }}
          file: dev/dockerfiles/devel/main.Dockerfile
          tags: |
            ${{ env.REPOSITORY }}:${{ env.RAPIDS }}-devel-node${{ env.NODE }}-cuda${{ matrix.CUDA }}-${{ matrix.LINUX }}-main
          build-args: |
            "NODE_VERSION=${{ env.NODE }}"
            "SCCACHE_IDLE_TIMEOUT=32768"
            "SCCACHE_REGION=us-west-2"
            "SCCACHE_BUCKET=node-rapids-sccache"
            "FROM_IMAGE=gpuci/cuda:${{ matrix.CUDA }}-devel-${{ matrix.LINUX }}"

  build-and-publish-devel-packages-image:
    needs:
      - build-and-publish-devel-main-image
    name: Build devel packages image
    runs-on: ubuntu-20.04
    strategy:
      fail-fast: true
      matrix:
        CUDA: [11.5.0]
        LINUX: [ubuntu18.04, ubuntu20.04]
    steps:
      - uses: actions/checkout@v2
        with:
          fetch-depth: 2
      - name: Check if files changed
        id: files_changed
        uses: tj-actions/changed-files@v9.1
        with:
          files: |
            .npmrc
            modules
            yarn\.lock
            package\.json
            dev/dockerfiles/devel/(main|package).Dockerfile
            .github/workflows/merge.pr.yml
            .github/actions/build-and-publish-image/action.yml
      - name: Build and push image
        if: ${{ steps.files_changed.outputs.any_changed == 'true' || steps.files_changed.outputs.any_deleted == 'true' }}
        uses: ./.github/actions/build-and-publish-image
        with:
          registry-url: ghcr.io
          registry-username: ${{ github.repository_owner }}
          registry-password: ${{ github.token }}
          pull: true
          push: ${{ github.event_name == 'push' }}
          AWS_ACCESS_KEY_ID: ${{ secrets.AWS_ACCESS_KEY_ID }}
          AWS_SECRET_ACCESS_KEY: ${{ secrets.AWS_SECRET_ACCESS_KEY }}
          file: dev/dockerfiles/devel/package.Dockerfile
          tags: |
            ${{ env.REPOSITORY }}:${{ env.RAPIDS }}-devel-node${{ env.NODE }}-cuda${{ matrix.CUDA }}-${{ matrix.LINUX }}-packages
          build-args: |
            "PARALLEL_LEVEL=1"
            "SCCACHE_IDLE_TIMEOUT=32768"
            "SCCACHE_REGION=us-west-2"
            "SCCACHE_BUCKET=node-rapids-sccache"
            "RAPIDS_VERSION=${{ env.RAPIDS }}"
            "FROM_IMAGE=${{ env.REPOSITORY }}:${{ env.RAPIDS }}-devel-node${{ env.NODE }}-cuda${{ matrix.CUDA }}-${{ matrix.LINUX }}-main"

  build-and-publish-runtime-cuda-base-image:
    needs:
      - build-and-publish-devel-main-image
      - build-and-publish-devel-packages-image
    name: Build runtime cuda-base image
    runs-on: ubuntu-20.04
    strategy:
      fail-fast: true
      matrix:
<<<<<<< HEAD
        CUDA: [11.0.3, 11.2.2, 11.4.2]
        LINUX: [ubuntu18.04, ubuntu20.04]
    steps:
      - uses: actions/checkout@v2
        with:
          fetch-depth: 2
      - name: Check if files changed
        id: files_changed
        uses: tj-actions/changed-files@v9.1
        with:
          files: |
            dev/dockerfiles/runtime/base.Dockerfile
            .github/workflows/merge.pr.yml
            .github/actions/build-and-publish-image/action.yml
      - name: Build and push image
        if: ${{ steps.files_changed.outputs.any_changed == 'true' || steps.files_changed.outputs.any_deleted == 'true' }}
        uses: ./.github/actions/build-and-publish-image
        with:
          registry-url: ghcr.io
          registry-username: ${{ github.repository_owner }}
          registry-password: ${{ github.token }}
          pull: true
          push: ${{ github.event_name == 'push' }}
          AWS_ACCESS_KEY_ID: ${{ secrets.AWS_ACCESS_KEY_ID }}
          AWS_SECRET_ACCESS_KEY: ${{ secrets.AWS_SECRET_ACCESS_KEY }}
          file: dev/dockerfiles/runtime/base.Dockerfile
          tags: |
            ghcr.io/rapidsai/node:${{ env.RAPIDS }}-runtime-node${{ env.NODE }}-cuda${{ matrix.CUDA }}-${{ matrix.LINUX }}-base-${{ env.ARCH }}
          build-args: |
            "UID=1000"
            "FROM_IMAGE=nvidia/cuda:${{ matrix.CUDA }}-runtime-${{ matrix.LINUX }}"
            "DEVEL_IMAGE=ghcr.io/rapidsai/node:${{ env.RAPIDS }}-devel-node${{ env.NODE }}-cudagl${{ matrix.CUDA }}-${{ matrix.LINUX }}-main-${{ env.ARCH }}"

  build-and-publish-runtime-cudagl-base-image:
    needs:
      - build-and-publish-devel-main-image
      - build-and-publish-devel-packages-image
    name: Build runtime cudagl-base image
    runs-on: ubuntu-20.04
    strategy:
      fail-fast: true
      matrix:
        CUDA: [11.0.3, 11.2.2, 11.4.2]
=======
        CUDA: [11.5.0]
>>>>>>> f7028617
        LINUX: [ubuntu18.04, ubuntu20.04]
    steps:
      - uses: actions/checkout@v2
        with:
          fetch-depth: 2
      - name: Check if files changed
        id: files_changed
        uses: tj-actions/changed-files@v9.1
        with:
          files: |
            dev/dockerfiles/runtime/base.Dockerfile
            .github/workflows/merge.pr.yml
            .github/actions/build-and-publish-image/action.yml
      - name: Build and push image
        uses: ./.github/actions/build-and-publish-image
        if: ${{ steps.files_changed.outputs.any_changed == 'true' || steps.files_changed.outputs.any_deleted == 'true' }}
        with:
          registry-url: ghcr.io
          registry-username: ${{ github.repository_owner }}
          registry-password: ${{ github.token }}
          pull: true
          push: ${{ github.event_name == 'push' }}
          AWS_ACCESS_KEY_ID: ${{ secrets.AWS_ACCESS_KEY_ID }}
          AWS_SECRET_ACCESS_KEY: ${{ secrets.AWS_SECRET_ACCESS_KEY }}
          file: dev/dockerfiles/runtime/base.Dockerfile
          tags: |
            ${{ env.REPOSITORY }}:${{ env.RAPIDS }}-runtime-node${{ env.NODE }}-cuda${{ matrix.CUDA }}-${{ matrix.LINUX }}-base
          build-args: |
            "UID=1000"
            "FROM_IMAGE=gpuci/cuda:${{ matrix.CUDA }}-runtime-${{ matrix.LINUX }}"
            "DEVEL_IMAGE=${{ env.REPOSITORY }}:${{ env.RAPIDS }}-devel-node${{ env.NODE }}-cuda${{ matrix.CUDA }}-${{ matrix.LINUX }}-main"

  build-and-publish-runtime-cudf-image:
    needs:
      - build-and-publish-devel-packages-image
      - build-and-publish-runtime-cuda-base-image
    name: Build runtime cudf image
    runs-on: ubuntu-20.04
    strategy:
      fail-fast: true
      matrix:
        CUDA: [11.5.0]
        LINUX: [ubuntu18.04, ubuntu20.04]
    steps:
      - uses: actions/checkout@v2
        with:
          fetch-depth: 2
      - name: Check if files changed
        id: files_changed
        uses: tj-actions/changed-files@v9.1
        with:
          files: |
            .npmrc
            modules/(rmm|core|cuda|cudf)
            dev/dockerfiles/runtime/cudf.Dockerfile
            .github/workflows/merge.pr.yml
            .github/actions/build-and-publish-image/action.yml
      - name: Build and push image
        uses: ./.github/actions/build-and-publish-image
        if: ${{ steps.files_changed.outputs.any_changed == 'true' || steps.files_changed.outputs.any_deleted == 'true' }}
        with:
          registry-url: ghcr.io
          registry-username: ${{ github.repository_owner }}
          registry-password: ${{ github.token }}
          pull: true
          push: ${{ github.event_name == 'push' }}
          AWS_ACCESS_KEY_ID: ${{ secrets.AWS_ACCESS_KEY_ID }}
          AWS_SECRET_ACCESS_KEY: ${{ secrets.AWS_SECRET_ACCESS_KEY }}
          file: dev/dockerfiles/runtime/cudf.Dockerfile
          tags: |
            ${{ env.REPOSITORY }}:${{ env.RAPIDS }}-runtime-node${{ env.NODE }}-cuda${{ matrix.CUDA }}-${{ matrix.LINUX }}-cudf
          build-args: |
            "FROM_IMAGE=${{ env.REPOSITORY }}:${{ env.RAPIDS }}-runtime-node${{ env.NODE }}-cuda${{ matrix.CUDA }}-${{ matrix.LINUX }}-base"
            "DEVEL_IMAGE=${{ env.REPOSITORY }}:${{ env.RAPIDS }}-devel-node${{ env.NODE }}-cuda${{ matrix.CUDA }}-${{ matrix.LINUX }}-packages"

  build-and-publish-runtime-cugraph-image:
    needs:
      - build-and-publish-devel-packages-image
      - build-and-publish-runtime-cuda-base-image
    name: Build runtime cugraph image
    runs-on: ubuntu-20.04
    strategy:
      fail-fast: true
      matrix:
        CUDA: [11.5.0]
        LINUX: [ubuntu18.04, ubuntu20.04]
    steps:
      - uses: actions/checkout@v2
        with:
          fetch-depth: 2
      - name: Check if files changed
        id: files_changed
        uses: tj-actions/changed-files@v9.1
        with:
          files: |
            .npmrc
            modules/(rmm|core|cuda|cudf|cugraph)
            dev/dockerfiles/runtime/cugraph.Dockerfile
            .github/workflows/merge.pr.yml
            .github/actions/build-and-publish-image/action.yml
      - name: Build and push image
        uses: ./.github/actions/build-and-publish-image
        if: ${{ steps.files_changed.outputs.any_changed == 'true' || steps.files_changed.outputs.any_deleted == 'true' }}
        with:
          registry-url: ghcr.io
          registry-username: ${{ github.repository_owner }}
          registry-password: ${{ github.token }}
          pull: true
          push: ${{ github.event_name == 'push' }}
          AWS_ACCESS_KEY_ID: ${{ secrets.AWS_ACCESS_KEY_ID }}
          AWS_SECRET_ACCESS_KEY: ${{ secrets.AWS_SECRET_ACCESS_KEY }}
          file: dev/dockerfiles/runtime/cugraph.Dockerfile
          tags: |
            ${{ env.REPOSITORY }}:${{ env.RAPIDS }}-runtime-node${{ env.NODE }}-cuda${{ matrix.CUDA }}-${{ matrix.LINUX }}-cugraph
          build-args: |
            "FROM_IMAGE=${{ env.REPOSITORY }}:${{ env.RAPIDS }}-runtime-node${{ env.NODE }}-cuda${{ matrix.CUDA }}-${{ matrix.LINUX }}-base"
            "DEVEL_IMAGE=${{ env.REPOSITORY }}:${{ env.RAPIDS }}-devel-node${{ env.NODE }}-cuda${{ matrix.CUDA }}-${{ matrix.LINUX }}-packages"

  build-and-publish-runtime-cuml-image:
    needs:
      - build-and-publish-devel-packages-image
      - build-and-publish-runtime-cuda-base-image
    name: Build runtime cuml image
    runs-on: ubuntu-20.04
    strategy:
      fail-fast: true
      matrix:
        CUDA: [11.5.0]
        LINUX: [ubuntu18.04, ubuntu20.04]
    steps:
      - uses: actions/checkout@v2
        with:
          fetch-depth: 2
      - name: Check if files changed
        id: files_changed
        uses: tj-actions/changed-files@v9.1
        with:
          files: |
            .npmrc
            modules/(rmm|core|cuda|cudf|cuml)
            dev/dockerfiles/runtime/cuml.Dockerfile
            .github/workflows/merge.pr.yml
            .github/actions/build-and-publish-image/action.yml
      - name: Build and push image
        uses: ./.github/actions/build-and-publish-image
        if: ${{ steps.files_changed.outputs.any_changed == 'true' || steps.files_changed.outputs.any_deleted == 'true' }}
        with:
          registry-url: ghcr.io
          registry-username: ${{ github.repository_owner }}
          registry-password: ${{ github.token }}
          pull: true
          push: ${{ github.event_name == 'push' }}
          AWS_ACCESS_KEY_ID: ${{ secrets.AWS_ACCESS_KEY_ID }}
          AWS_SECRET_ACCESS_KEY: ${{ secrets.AWS_SECRET_ACCESS_KEY }}
          file: dev/dockerfiles/runtime/cuml.Dockerfile
          tags: |
            ${{ env.REPOSITORY }}:${{ env.RAPIDS }}-runtime-node${{ env.NODE }}-cuda${{ matrix.CUDA }}-${{ matrix.LINUX }}-cuml
          build-args: |
            "FROM_IMAGE=${{ env.REPOSITORY }}:${{ env.RAPIDS }}-runtime-node${{ env.NODE }}-cuda${{ matrix.CUDA }}-${{ matrix.LINUX }}-base"
            "DEVEL_IMAGE=${{ env.REPOSITORY }}:${{ env.RAPIDS }}-devel-node${{ env.NODE }}-cuda${{ matrix.CUDA }}-${{ matrix.LINUX }}-packages"

  build-and-publish-runtime-cuspatial-image:
    needs:
      - build-and-publish-devel-packages-image
      - build-and-publish-runtime-cuda-base-image
    name: Build runtime cuspatial image
    runs-on: ubuntu-20.04
    strategy:
      fail-fast: true
      matrix:
        CUDA: [11.5.0]
        LINUX: [ubuntu18.04, ubuntu20.04]
    steps:
      - uses: actions/checkout@v2
        with:
          fetch-depth: 2
      - name: Check if files changed
        id: files_changed
        uses: tj-actions/changed-files@v9.1
        with:
          files: |
            .npmrc
            modules/(rmm|core|cuda|cudf|cuspatial)
            dev/dockerfiles/runtime/cuspatial.Dockerfile
            .github/workflows/merge.pr.yml
            .github/actions/build-and-publish-image/action.yml
      - name: Build and push image
        uses: ./.github/actions/build-and-publish-image
        if: ${{ steps.files_changed.outputs.any_changed == 'true' || steps.files_changed.outputs.any_deleted == 'true' }}
        with:
          registry-url: ghcr.io
          registry-username: ${{ github.repository_owner }}
          registry-password: ${{ github.token }}
          pull: true
          push: ${{ github.event_name == 'push' }}
          AWS_ACCESS_KEY_ID: ${{ secrets.AWS_ACCESS_KEY_ID }}
          AWS_SECRET_ACCESS_KEY: ${{ secrets.AWS_SECRET_ACCESS_KEY }}
          file: dev/dockerfiles/runtime/cuspatial.Dockerfile
          tags: |
            ${{ env.REPOSITORY }}:${{ env.RAPIDS }}-runtime-node${{ env.NODE }}-cuda${{ matrix.CUDA }}-${{ matrix.LINUX }}-cuspatial
          build-args: |
            "FROM_IMAGE=${{ env.REPOSITORY }}:${{ env.RAPIDS }}-runtime-node${{ env.NODE }}-cuda${{ matrix.CUDA }}-${{ matrix.LINUX }}-base"
            "DEVEL_IMAGE=${{ env.REPOSITORY }}:${{ env.RAPIDS }}-devel-node${{ env.NODE }}-cuda${{ matrix.CUDA }}-${{ matrix.LINUX }}-packages"

  build-and-publish-runtime-glfw-image:
    needs:
      - build-and-publish-devel-packages-image
      - build-and-publish-runtime-cuda-base-image
    name: Build runtime glfw image
    runs-on: ubuntu-20.04
    strategy:
      fail-fast: true
      matrix:
        CUDA: [11.5.0]
        LINUX: [ubuntu18.04, ubuntu20.04]
    steps:
      - uses: actions/checkout@v2
        with:
          fetch-depth: 2
      - name: Check if files changed
        id: files_changed
        uses: tj-actions/changed-files@v9.1
        with:
          files: |
            .npmrc
            modules/(core|glfw|webgl)
            dev/dockerfiles/runtime/glfw.Dockerfile
            .github/workflows/merge.pr.yml
            .github/actions/build-and-publish-image/action.yml
      - name: Build and push image
        uses: ./.github/actions/build-and-publish-image
        if: ${{ steps.files_changed.outputs.any_changed == 'true' || steps.files_changed.outputs.any_deleted == 'true' }}
        with:
          registry-url: ghcr.io
          registry-username: ${{ github.repository_owner }}
          registry-password: ${{ github.token }}
          pull: true
          push: ${{ github.event_name == 'push' }}
          AWS_ACCESS_KEY_ID: ${{ secrets.AWS_ACCESS_KEY_ID }}
          AWS_SECRET_ACCESS_KEY: ${{ secrets.AWS_SECRET_ACCESS_KEY }}
          file: dev/dockerfiles/runtime/glfw.Dockerfile
          tags: |
            ${{ env.REPOSITORY }}:${{ env.RAPIDS }}-runtime-node${{ env.NODE }}-cuda${{ matrix.CUDA }}-${{ matrix.LINUX }}-glfw
          build-args: |
            "FROM_IMAGE=${{ env.REPOSITORY }}:${{ env.RAPIDS }}-runtime-node${{ env.NODE }}-cuda${{ matrix.CUDA }}-${{ matrix.LINUX }}-base"
            "DEVEL_IMAGE=${{ env.REPOSITORY }}:${{ env.RAPIDS }}-devel-node${{ env.NODE }}-cuda${{ matrix.CUDA }}-${{ matrix.LINUX }}-packages"

  build-and-publish-runtime-sql-image:
    needs:
      - build-and-publish-devel-packages-image
      - build-and-publish-runtime-cuda-base-image
    name: Build runtime sql image
    runs-on: ubuntu-20.04
    strategy:
      fail-fast: true
      matrix:
        CUDA: [11.5.0]
        LINUX: [ubuntu18.04, ubuntu20.04]
    steps:
      - uses: actions/checkout@v2
        with:
          fetch-depth: 2
      - name: Check if files changed
        id: files_changed
        uses: tj-actions/changed-files@v9.1
        with:
          files: |
            .npmrc
            modules/(rmm|core|cuda|cudf|sql)
            dev/dockerfiles/runtime/sql.Dockerfile
            .github/workflows/merge.pr.yml
            .github/actions/build-and-publish-image/action.yml
      - name: Build and push image
        uses: ./.github/actions/build-and-publish-image
        if: ${{ steps.files_changed.outputs.any_changed == 'true' || steps.files_changed.outputs.any_deleted == 'true' }}
        with:
          registry-url: ghcr.io
          registry-username: ${{ github.repository_owner }}
          registry-password: ${{ github.token }}
          pull: true
          push: ${{ github.event_name == 'push' }}
          AWS_ACCESS_KEY_ID: ${{ secrets.AWS_ACCESS_KEY_ID }}
          AWS_SECRET_ACCESS_KEY: ${{ secrets.AWS_SECRET_ACCESS_KEY }}
          file: dev/dockerfiles/runtime/sql.Dockerfile
          tags: |
            ${{ env.REPOSITORY }}:${{ env.RAPIDS }}-runtime-node${{ env.NODE }}-cuda${{ matrix.CUDA }}-${{ matrix.LINUX }}-sql
          build-args: |
            "FROM_IMAGE=${{ env.REPOSITORY }}:${{ env.RAPIDS }}-runtime-node${{ env.NODE }}-cuda${{ matrix.CUDA }}-${{ matrix.LINUX }}-base"
            "DEVEL_IMAGE=${{ env.REPOSITORY }}:${{ env.RAPIDS }}-devel-node${{ env.NODE }}-cuda${{ matrix.CUDA }}-${{ matrix.LINUX }}-packages"

  build-and-publish-runtime-main-image:
    needs:
      - build-and-publish-devel-packages-image
      - build-and-publish-runtime-cuda-base-image
    name: Build runtime main image
    runs-on: ubuntu-20.04
    strategy:
      fail-fast: true
      matrix:
        CUDA: [11.5.0]
        LINUX: [ubuntu18.04, ubuntu20.04]
    steps:
      - uses: actions/checkout@v2
        with:
          fetch-depth: 2
      - name: Check if files changed
        id: files_changed
        uses: tj-actions/changed-files@v9.1
        with:
          files: |
            .npmrc
            modules/(core|cuda|glfw|webgl|rmm|cudf|sql|cuml|cugraph|cuspatial|deck\.gl|jsdom)
            dev/dockerfiles/runtime/main.Dockerfile
            .github/workflows/merge.pr.yml
            .github/actions/build-and-publish-image/action.yml
      - name: Build and push image
        uses: ./.github/actions/build-and-publish-image
        if: ${{ steps.files_changed.outputs.any_changed == 'true' || steps.files_changed.outputs.any_deleted == 'true' }}
        with:
          registry-url: ghcr.io
          registry-username: ${{ github.repository_owner }}
          registry-password: ${{ github.token }}
          pull: true
          push: ${{ github.event_name == 'push' }}
          AWS_ACCESS_KEY_ID: ${{ secrets.AWS_ACCESS_KEY_ID }}
          AWS_SECRET_ACCESS_KEY: ${{ secrets.AWS_SECRET_ACCESS_KEY }}
          file: dev/dockerfiles/runtime/main.Dockerfile
          tags: |
            ${{ env.REPOSITORY }}:${{ env.RAPIDS }}-runtime-node${{ env.NODE }}-cuda${{ matrix.CUDA }}-${{ matrix.LINUX }}-main
          build-args: |
            "FROM_IMAGE=${{ env.REPOSITORY }}:${{ env.RAPIDS }}-runtime-node${{ env.NODE }}-cuda${{ matrix.CUDA }}-${{ matrix.LINUX }}-base"
            "DEVEL_IMAGE=${{ env.REPOSITORY }}:${{ env.RAPIDS }}-devel-node${{ env.NODE }}-cuda${{ matrix.CUDA }}-${{ matrix.LINUX }}-packages"

  build-and-publish-runtime-demo-image:
    needs:
      - build-and-publish-devel-packages-image
      - build-and-publish-runtime-cuda-base-image
    name: Build runtime demo image
    runs-on: ubuntu-20.04
    strategy:
      fail-fast: true
      matrix:
        CUDA: [11.5.0]
        LINUX: [ubuntu18.04, ubuntu20.04]
    steps:
      - uses: actions/checkout@v2
        with:
          fetch-depth: 2
      - name: Check if files changed
        id: files_changed
        uses: tj-actions/changed-files@v9.1
        with:
          files: |
            .npmrc
            modules
            dev/dockerfiles/runtime/demo.Dockerfile
            .github/workflows/merge.pr.yml
            .github/actions/build-and-publish-image/action.yml
      - name: Build and push image
        uses: ./.github/actions/build-and-publish-image
        if: ${{ steps.files_changed.outputs.any_changed == 'true' || steps.files_changed.outputs.any_deleted == 'true' }}
        with:
          registry-url: ghcr.io
          registry-username: ${{ github.repository_owner }}
          registry-password: ${{ github.token }}
          pull: true
          push: ${{ github.event_name == 'push' }}
          AWS_ACCESS_KEY_ID: ${{ secrets.AWS_ACCESS_KEY_ID }}
          AWS_SECRET_ACCESS_KEY: ${{ secrets.AWS_SECRET_ACCESS_KEY }}
          file: dev/dockerfiles/runtime/demo.Dockerfile
          tags: |
            ${{ env.REPOSITORY }}:${{ env.RAPIDS }}-runtime-node${{ env.NODE }}-cuda${{ matrix.CUDA }}-${{ matrix.LINUX }}-demo
          build-args: |
            "FROM_IMAGE=${{ env.REPOSITORY }}:${{ env.RAPIDS }}-runtime-node${{ env.NODE }}-cuda${{ matrix.CUDA }}-${{ matrix.LINUX }}-base"
            "DEVEL_IMAGE=${{ env.REPOSITORY }}:${{ env.RAPIDS }}-devel-node${{ env.NODE }}-cuda${{ matrix.CUDA }}-${{ matrix.LINUX }}-packages"<|MERGE_RESOLUTION|>--- conflicted
+++ resolved
@@ -114,53 +114,7 @@
     strategy:
       fail-fast: true
       matrix:
-<<<<<<< HEAD
-        CUDA: [11.0.3, 11.2.2, 11.4.2]
-        LINUX: [ubuntu18.04, ubuntu20.04]
-    steps:
-      - uses: actions/checkout@v2
-        with:
-          fetch-depth: 2
-      - name: Check if files changed
-        id: files_changed
-        uses: tj-actions/changed-files@v9.1
-        with:
-          files: |
-            dev/dockerfiles/runtime/base.Dockerfile
-            .github/workflows/merge.pr.yml
-            .github/actions/build-and-publish-image/action.yml
-      - name: Build and push image
-        if: ${{ steps.files_changed.outputs.any_changed == 'true' || steps.files_changed.outputs.any_deleted == 'true' }}
-        uses: ./.github/actions/build-and-publish-image
-        with:
-          registry-url: ghcr.io
-          registry-username: ${{ github.repository_owner }}
-          registry-password: ${{ github.token }}
-          pull: true
-          push: ${{ github.event_name == 'push' }}
-          AWS_ACCESS_KEY_ID: ${{ secrets.AWS_ACCESS_KEY_ID }}
-          AWS_SECRET_ACCESS_KEY: ${{ secrets.AWS_SECRET_ACCESS_KEY }}
-          file: dev/dockerfiles/runtime/base.Dockerfile
-          tags: |
-            ghcr.io/rapidsai/node:${{ env.RAPIDS }}-runtime-node${{ env.NODE }}-cuda${{ matrix.CUDA }}-${{ matrix.LINUX }}-base-${{ env.ARCH }}
-          build-args: |
-            "UID=1000"
-            "FROM_IMAGE=nvidia/cuda:${{ matrix.CUDA }}-runtime-${{ matrix.LINUX }}"
-            "DEVEL_IMAGE=ghcr.io/rapidsai/node:${{ env.RAPIDS }}-devel-node${{ env.NODE }}-cudagl${{ matrix.CUDA }}-${{ matrix.LINUX }}-main-${{ env.ARCH }}"
-
-  build-and-publish-runtime-cudagl-base-image:
-    needs:
-      - build-and-publish-devel-main-image
-      - build-and-publish-devel-packages-image
-    name: Build runtime cudagl-base image
-    runs-on: ubuntu-20.04
-    strategy:
-      fail-fast: true
-      matrix:
-        CUDA: [11.0.3, 11.2.2, 11.4.2]
-=======
-        CUDA: [11.5.0]
->>>>>>> f7028617
+        CUDA: [11.5.0]
         LINUX: [ubuntu18.04, ubuntu20.04]
     steps:
       - uses: actions/checkout@v2
