{
    "folders": [
        {
            "name": "node-rapids",
            "path": "."
        },
        {
            "name": "core",
            "path": "modules/core"
        },
        {
            "name": "cuda",
            "path": "modules/cuda"
        },
        {
            "name": "rmm",
            "path": "modules/rmm"
        },
        {
            "name": "cudf",
            "path": "modules/cudf"
        },
        {
            "name": "cuml",
            "path": "modules/cuml"
        },
        {
            "name": "cugraph",
            "path": "modules/cugraph"
        },
        {
            "name": "cuspatial",
            "path": "modules/cuspatial"
        },
        {
            "name": "deck.gl",
            "path": "modules/deck.gl"
        },
        {
            "name": "demo",
            "path": "modules/demo"
        },
        {
            "name": "glfw",
            "path": "modules/glfw"
        },
        {
            "name": "webgl",
            "path": "modules/webgl"
        }
    ],
    "extensions": {
        "recommendations": [
            "twxs.cmake",
            "slevesque.shader",
            "ms-vscode.cpptools",
            "xaver.clang-format",
            "cschlosser.doxdocgen",
            "dbaeumer.vscode-eslint",
            "davidanson.vscode-markdownlint",
            "augustocdias.tasks-shell-input",
            "dotiful.dotfiles-syntax-highlighting",
            "llvm-vs-code-extensions.vscode-clangd"
        ]
    },
    "settings": {
<<<<<<< HEAD
        // Fixes to make the "<ctrl>+<shift>+<B>" tasks list launch instantly
        // "npm.autoDetect": "off",
        "task.autoDetect": "on",
=======
        // Fix to make "<ctrl>+<shift>+<B>" tasks list launch instantly
>>>>>>> 69ba8ddb
        "typescript.tsc.autoDetect": "off",
        "terminal.integrated.inheritEnv": true,
        "terminal.integrated.enableFileLinks": true,
        "C_Cpp.formatting": "Disabled",
        "C_Cpp.autocomplete": "Disabled",
        "C_Cpp.errorSquiggles": "Disabled",
        "C_Cpp.intelliSenseEngine": "Disabled",
        "C_Cpp.configurationWarnings": "Disabled",
        "C_Cpp.autoAddFileAssociations": false,
        "C_Cpp.vcpkg.enabled": false,
        // Configure ESLint plugin
        "eslint.debug": true,
        "eslint.nodeEnv": "production",
        "eslint.lintTask.enable": true,
        // "eslint.trace.server": "verbose",
        "eslint.run": "onType",
        "eslint.probe": [
            // "javascript",
            // "javascriptreact",
            "typescript"
            // "typescriptreact",
            // "html",
            // "vue",
            // "markdown"
        ],
        "eslint.workingDirectories": [
            "./node-rapids",
            "./node-rapids/modules/core",
            "./node-rapids/modules/cuda",
            "./node-rapids/modules/cudf",
            "./node-rapids/modules/cugraph",
            "./node-rapids/modules/cuspatial",
            "./node-rapids/modules/deck.gl",
            "./node-rapids/modules/demo",
            "./node-rapids/modules/glfw",
            "./node-rapids/modules/webgl"
        ],
        "eslint.options": {
            "configFile": ".eslintrc.js"
        },
        // Configure the xaver.clang-format plugin
        "clang-format.fallbackStyle": "Google",
        "clang-format.executable": "clang-format-12",
        "clang-format.language.typescript.enable": true,
        // Set the formatters and formatting options for each language
        "[c]": {
            "editor.tabSize": 2,
            "editor.formatOnSave": true,
            "editor.formatOnSaveMode": "file",
            "editor.defaultFormatter": "xaver.clang-format"
        },
        "[cpp]": {
            "editor.tabSize": 2,
            "editor.formatOnSave": true,
            "editor.formatOnSaveMode": "file",
            "editor.defaultFormatter": "xaver.clang-format"
        },
        "[cuda]": {
            "editor.tabSize": 2,
            "editor.formatOnSave": true,
            "editor.formatOnSaveMode": "file",
            "editor.defaultFormatter": "xaver.clang-format"
        },
        "[json]": {
            "editor.tabSize": 2,
            "editor.formatOnSave": true,
            "editor.formatOnSaveMode": "file",
            "editor.defaultFormatter": "xaver.clang-format"
        },
        "[javascript]": {
            "editor.tabSize": 2,
            "editor.formatOnSave": true,
            "editor.formatOnSaveMode": "file",
            "editor.defaultFormatter": "vscode.typescript-language-features"
        },
        "[typescript]": {
            "editor.tabSize": 2,
            "editor.formatOnSave": true,
            "editor.formatOnSaveMode": "file",
            "editor.defaultFormatter": "xaver.clang-format"
        },
        "clangd.path": "/usr/bin/clangd",
        "clangd.semanticHighlighting": false,
        "clangd.arguments": [
            "--log=info",
            "--pch-storage=disk",
            "--cross-file-rename",
            "--completion-parse=auto",
            "--fallback-style=Google",
            "--compile-commands-dir=",
            "--background-index=true",
            "--all-scopes-completion",
            "--header-insertion=never",
            "--completion-style=detailed",
            "--header-insertion-decorators"
        ],
        "git.ignoreLimitWarning": true,
        "markdownlint.config": {
            "default": true,
            "MD033": false
        },
        "files.trimFinalNewlines": true,
        "files.insertFinalNewline": true,
        "files.trimTrailingWhitespace": true,
        "files.associations": {
            "*.cu": "cuda",
            "*.cuh": "cuda",
            "*.glsl.js": "glsl"
        },
        "files.exclude": {
            "**/.git": true,
            "**/.DS_Store": true,
        },
        "files.watcherExclude": {
            "**/.git/objects/**": true,
            "**/.git/subtree-cache/**": true,
            "**/build/**": true,
            "**/.cache/**": true,
            "**/.cmake-js/**": true,
            "**/node_modules/**": true
        },
        "search.exclude": {
            "**/napi.h": false,
            "**/napi-inl.h": false,
            "**/napi-inl.deprecated.h": false,
            "**/node_api.h": false,
            "**/build/**": true,
            "**/.cache/**": true,
            "**/.cmake-js/**": true,
            "**/node_modules/**": true
        },
        "typescript.tsdk": "node-rapids/node_modules/typescript/lib"
    },
    "tasks": {
        "version": "2.0.0",
        "tasks": [
            {
                "type": "shell",
                "label": "Rebuild all TS and C++ (slow)",
                "group": {
                    "kind": "build",
                    "isDefault": true
                },
                "command": "if [[ \"${input:CMAKE_BUILD_TYPE}\" == \"Release\" ]]; then yarn rebuild; else yarn rebuild:debug; fi",
                "problemMatcher": [
                    "$tsc",
                    {
                        "owner": "cuda",
                        "fileLocation": [
                            "relative",
                            "${workspaceFolder}/build/${input:CMAKE_BUILD_TYPE}"
                        ],
                        "pattern": {
                            "file": 1,
                            "line": 2,
                            "severity": 3,
                            "message": 4,
                            "regexp": "^(.*)\\((\\d+)\\):\\s+(error|warning|note|info):\\s+(.*)$"
                        }
                    },
                    {
                        "owner": "cpp",
                        "fileLocation": [
                            "relative",
                            "${workspaceFolder}/build/${input:CMAKE_BUILD_TYPE}"
                        ],
                        "pattern": {
                            "file": 1,
                            "line": 2,
                            "severity": 4,
                            "message": 5,
                            "regexp": "^(.*):(\\d+):(\\d+):\\s+(error|warning|note|info):\\s+(.*)$"
                        }
                    }
                ]
            }
        ],
        "inputs": [
            {
                "type": "pickString",
                "default": "Release",
                "id": "CMAKE_BUILD_TYPE",
                "options": [
                    "Release",
                    "Debug"
                ],
                "description": "C++ Build Type",
            }
        ]
    },
}<|MERGE_RESOLUTION|>--- conflicted
+++ resolved
@@ -64,13 +64,7 @@
         ]
     },
     "settings": {
-<<<<<<< HEAD
-        // Fixes to make the "<ctrl>+<shift>+<B>" tasks list launch instantly
-        // "npm.autoDetect": "off",
-        "task.autoDetect": "on",
-=======
         // Fix to make "<ctrl>+<shift>+<B>" tasks list launch instantly
->>>>>>> 69ba8ddb
         "typescript.tsc.autoDetect": "off",
         "terminal.integrated.inheritEnv": true,
         "terminal.integrated.enableFileLinks": true,
